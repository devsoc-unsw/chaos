--- conflicted
+++ resolved
@@ -37,12 +37,9 @@
     db: Database,
 ) -> Result<Json<UserResponse>, Json<UserError>> {
     db.run(move |conn| {
-<<<<<<< HEAD
         let res = User::get_from_id(&conn, user_id)
             .ok_or(Json(UserError::UserNotFound))?;
-=======
-        let res = User::get_from_id(&conn, user_id).ok_or(Json(UserError::UserNotFound))?;
->>>>>>> a0538f72
+      
         if user_is_boss(&user, &res, conn) {
             Ok(Json(UserResponse {
                 email: user.email,
@@ -54,12 +51,8 @@
         } else {
             Err(Json(UserError::PermissionDenied))
         }
-<<<<<<< HEAD
-    }).await
-=======
     })
     .await
->>>>>>> a0538f72
 }
 
 #[get("/campaigns")]
