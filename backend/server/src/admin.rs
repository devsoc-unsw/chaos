use crate::database::{
<<<<<<< HEAD
    models::{AdminInfoResponse, OrganisationInfo, User, OrganisationUser},
=======
    models::{AdminInfoResponse, OrganisationInfo, OrganisationUser, User},
>>>>>>> a0538f72
    Database,
};
use rocket::{get, serde::json::Json};

#[get("/")]
pub async fn get(user: User, db: Database) -> Json<AdminInfoResponse> {
    Json(AdminInfoResponse {
        organisations: db
            .run(move |conn| {
                user.get_all_org_ids_belonging(conn)
                    .into_iter()
                    .filter(|org_id| {
                        OrganisationUser::organisation_admin_level(*org_id, user.id, conn)
                            .is_at_least_director()
                            .check()
                            .is_ok()
                    })
                    .map(|org| OrganisationInfo::new(org, conn))
                    .collect::<Vec<OrganisationInfo>>()
            })
            .await,
    })
}<|MERGE_RESOLUTION|>--- conflicted
+++ resolved
@@ -1,9 +1,5 @@
 use crate::database::{
-<<<<<<< HEAD
-    models::{AdminInfoResponse, OrganisationInfo, User, OrganisationUser},
-=======
     models::{AdminInfoResponse, OrganisationInfo, OrganisationUser, User},
->>>>>>> a0538f72
     Database,
 };
 use rocket::{get, serde::json::Json};
