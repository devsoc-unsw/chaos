use super::schema::AdminLevel;
use super::schema::ApplicationStatus;
use super::schema::{
    answers, applications, campaigns, comments, organisation_users, organisations, questions,
    ratings, roles, users,
};
use chrono::NaiveDateTime;
use chrono::Utc;
use diesel::prelude::BelongingToDsl;
use diesel::prelude::*;
use diesel::PgConnection;
use rocket::FromForm;
use serde::{Deserialize, Serialize};

#[derive(Queryable)]
pub struct User {
    pub id: i32,
    pub email: String,
    pub zid: String,
    pub display_name: String,
    pub degree_name: String,
    pub degree_starting_year: i32,
    pub superuser: bool,
    pub created_at: NaiveDateTime,
    pub updated_at: NaiveDateTime,
}

pub struct SuperUser {
    user: User,
}

impl SuperUser {
    pub fn new(user: User) -> Self {
        Self { user }
    }

    pub fn user(&self) -> &User {
        &self.user
    }
}
#[derive(Insertable)]
#[table_name = "users"]
pub struct NewUser {
    pub email: String,
    pub zid: String,
    pub display_name: String,
    pub degree_name: String,
    pub degree_starting_year: i32,
    pub superuser: bool,
}

impl User {
    pub fn get_all(conn: &PgConnection) -> Vec<User> {
        use crate::database::schema::users::dsl::*;

        users.order(id.asc()).load(conn).unwrap_or_else(|_| vec![])
    }

    pub fn get_from_id(conn: &PgConnection, id_val: i32) -> Option<User> {
        use crate::database::schema::users::dsl::*;

        users.filter(id.eq(id_val)).first(conn).ok()
    }

    pub fn get_from_email(conn: &PgConnection, user_email: &str) -> Option<User> {
        use crate::database::schema::users::dsl::*;

        users.filter(email.eq(user_email)).first(conn).ok()
    }

    pub fn get_all_campaigns(&self, conn: &PgConnection) -> Vec<Campaign> {
        use crate::database::schema::campaigns::dsl::*;

        campaigns
            .filter(organisation_id.eq(self.id))
            .order(id.asc())
            .load(conn)
            .unwrap_or_else(|_| vec![])
    }

    pub fn get_all_org_ids_belonging(&self, conn: &PgConnection) -> Vec<i32> {
        use crate::database::schema::organisation_users::dsl::*;

        organisation_users
            .filter(user_id.eq(self.id))
            .select(organisation_id)
            .load::<i32>(conn)
            .unwrap_or_else(|_| vec![])
    }
}

impl NewUser {
    pub fn insert(&self, conn: &PgConnection) -> Option<User> {
        use crate::database::schema::users::dsl::*;

        self.insert_into(users).get_result(conn).ok()
    }
}

#[derive(Queryable, Serialize, Deserialize)]
pub struct Organisation {
    pub id: i32,
    pub name: String,
    pub logo: Option<Vec<u8>>,
    pub created_at: NaiveDateTime,
    pub updated_at: NaiveDateTime,
}

#[derive(Insertable, FromForm)]
#[table_name = "organisations"]
pub struct NewOrganisation {
    pub name: String,
    pub logo: Option<Vec<u8>>,
}

impl Organisation {
    pub fn get_all(conn: &PgConnection) -> Vec<Organisation> {
        use crate::database::schema::organisations::dsl::*;

        organisations
            .order(id.asc())
            .load(conn)
            .unwrap_or_else(|_| vec![])
    }

    pub fn get_from_id(conn: &PgConnection, organisation_id: i32) -> Option<Organisation> {
        use crate::database::schema::organisations::dsl::*;

        organisations
            .filter(id.eq(organisation_id))
            .first(conn)
            .ok()
    }

    pub fn delete(conn: &PgConnection, organisation_id: i32) -> Option<usize> {
        use crate::database::schema::organisations::dsl::*;

        diesel::delete(organisations.filter(id.eq(organisation_id)))
            .execute(conn)
            .ok()
    }

    pub fn delete_deep(conn: &PgConnection, org_id: i32) -> Option<()> {
        use crate::database::schema::organisation_users::dsl::*;
        let campaigns = Campaign::get_all_from_org_id(conn, org_id);

        for campaign in campaigns {
            Campaign::delete_deep(conn, campaign.id);
        }

        diesel::delete(organisation_users.filter(organisation_id.eq(org_id)))
            .execute(conn)
            .ok()?;

        Organisation::delete(conn, org_id);

        Some(())
    }

    pub fn find_by_name(conn: &PgConnection, organisation_name: &str) -> Option<Organisation> {
        use crate::database::schema::organisations::dsl::*;

        organisations
            .filter(name.eq(organisation_name))
            .first(conn)
            .ok()
    }

    pub fn get_admin_ids(conn: &PgConnection, org_id: i32) -> Option<Vec<i32>> {
        organisation_users::table
            .filter(organisation_users::organisation_id.eq(org_id))
            .load::<OrganisationUser>(conn)
            .map(|org_users| {
                org_users
                    .into_iter()
                    .filter(|org_user| org_user.admin_level == AdminLevel::Admin)
                    .map(|org_user| org_user.user_id)
                    .collect()
            })
            .ok()
    }

    // FIXME - rather than looping through all admins, filter the users if theyre in admin_ids
    // FIXME - this only works if they're already in the organisation, need to insert them into the
    // organistaion first?
    pub fn set_admins(conn: &PgConnection, org_id: i32, admin_ids: &[i32]) -> Option<usize> {
        use crate::database::schema::organisation_users::dsl::*;

        diesel::update(
            organisation_users
                .filter(organisation_id.eq(org_id))
                .filter(user_id.eq_any(admin_ids)),
        )
        .set(admin_level.eq(AdminLevel::Admin))
        .execute(conn)
        .ok()
    }
}

impl NewOrganisation {
    pub fn insert(&self, conn: &PgConnection) -> Option<Organisation> {
        use crate::database::schema::organisations::dsl::*;

        self.insert_into(organisations).get_result(conn).ok()
    }
}

#[derive(Queryable, Associations)]
#[belongs_to(Organisation)]
#[belongs_to(User)]
pub struct OrganisationUser {
    pub id: i32,
    pub user_id: i32,
    pub organisation_id: i32,
    pub admin_level: AdminLevel,
    pub created_at: NaiveDateTime,
    pub updated_at: NaiveDateTime,
}

#[derive(Insertable)]
#[table_name = "organisation_users"]
pub struct NewOrganisationUser {
    pub user_id: i32,
    pub organisation_id: i32,
    pub admin_level: AdminLevel,
}

impl OrganisationUser {
    pub fn get(
        conn: &PgConnection,
        organisation_id_val: i32,
        user_id_val: i32,
    ) -> Option<OrganisationUser> {
        use crate::database::schema::organisation_users::dsl::*;

        organisation_users
            .filter(organisation_id.eq(organisation_id_val))
            .filter(user_id.eq(user_id_val))
            .first(conn)
            .ok()
    }

    pub fn get_all(conn: &PgConnection) -> Vec<OrganisationUser> {
        use crate::database::schema::organisation_users::dsl::*;

        organisation_users
            .order(id.asc())
            .load(conn)
            .unwrap_or_else(|_| vec![])
    }

    pub fn get_all_from_user_id(conn: &PgConnection, user_id_val: i32) -> Vec<OrganisationUser> {
        use crate::database::schema::organisation_users::dsl::*;

        organisation_users
            .filter(user_id.eq(user_id_val))
            .order(id.asc())
            .load(conn)
            .unwrap_or_else(|_| vec![])
    }

    pub fn get_all_from_organisation_id(
        conn: &PgConnection,
        organisation_id_val: i32,
    ) -> Vec<OrganisationUser> {
        use crate::database::schema::organisation_users::dsl::*;

        organisation_users
            .filter(organisation_id.eq(organisation_id_val))
            .order(id.asc())
            .load(conn)
            .unwrap_or_else(|_| vec![])
    }
}

impl NewOrganisationUser {
    pub fn insert(&self, conn: &PgConnection) -> Option<OrganisationUser> {
        use crate::database::schema::organisation_users::dsl::*;

        self.insert_into(organisation_users).get_result(conn).ok()
    }
}

#[derive(Queryable, Serialize, Debug, Associations)]
#[belongs_to(Organisation)]
pub struct Campaign {
    pub id: i32,
    pub organisation_id: i32,
    pub name: String,
    pub cover_image: Option<Vec<u8>>,
    pub description: String,
    pub starts_at: NaiveDateTime,
    pub ends_at: NaiveDateTime,
    pub published: bool,
    pub created_at: NaiveDateTime,
    pub updated_at: NaiveDateTime,
}

#[derive(FromForm)]
pub struct UpdateCampaignInput {
    pub name: String,
    pub cover_image: Option<Vec<u8>>,
    pub description: String,
    pub starts_at: String,
    pub ends_at: String,
    pub published: bool,
}

#[derive(AsChangeset)]
#[table_name = "campaigns"]
pub struct UpdateCampaignChangeset {
    pub name: String,
    pub cover_image: Option<Vec<u8>>,
    pub description: String,
    pub starts_at: NaiveDateTime,
    pub ends_at: NaiveDateTime,
    pub published: bool,
}

#[derive(Insertable, Debug)]
#[table_name = "campaigns"]
pub struct NewCampaign {
    pub organisation_id: i32,
    pub name: String,
    pub cover_image: Option<Vec<u8>>,
    pub description: String,
    pub starts_at: NaiveDateTime,
    pub ends_at: NaiveDateTime,
    pub published: bool,
}

#[derive(Deserialize, Clone)]
pub struct NewCampaignInput {
    pub organisation_id: i32,
    pub name: String,
    pub cover_image: Option<Vec<u8>>,
    pub description: String,
    pub starts_at: String,
    pub ends_at: String,
    pub published: bool,
}

#[derive(Serialize)]
pub struct CampaignWithRoles {
    pub campaign: Campaign,
    pub roles: Vec<Role>,
    applied_for: Vec<i32>,
}

impl Campaign {
    pub fn get_all(conn: &PgConnection) -> Vec<Campaign> {
        use crate::database::schema::campaigns::dsl::*;

        campaigns
            .order(id.asc())
            .load(conn)
            .unwrap_or_else(|_| vec![])
    }

    /// return all campaigns that are live to all users
    pub fn get_all_public_with_roles(conn: &PgConnection, user_id: i32) -> Vec<CampaignWithRoles> {
        use crate::database::schema::campaigns::dsl::*;

        let now = Utc::now().naive_utc();
        let campaigns_vec: Vec<Campaign> = campaigns
            .filter(starts_at.lt(now).and(published.eq(true)))
            .order(id.asc())
            .load(conn)
            .unwrap_or_else(|_| vec![]);

        Self::pack_roles_and_applied_to_into_campaigns_vec(conn, campaigns_vec, user_id)
    }

    fn pack_roles_and_applied_to_into_campaigns_vec(
        conn: &PgConnection,
        campaigns_vec: Vec<Campaign>,
        user_id: i32,
    ) -> Vec<CampaignWithRoles> {
        campaigns_vec
            .into_iter()
            .map(|campaign| {
                let campaign_roles = Role::get_all_from_campaign_id(&conn, campaign.id);

                let applied_for: Vec<i32> = campaign_roles
                    .clone()
                    .into_iter()
                    .filter_map(|role| {
                        if Application::get_all_from_role_id(&conn, role.id)
                            .into_iter()
                            .filter(|app| app.user_id == user_id)
                            .peekable()
                            .peek()
                            .is_some()
                        {
                            Some(role.id)
                        } else {
                            None
                        }
                    })
                    .collect();

                CampaignWithRoles {
                    campaign,
                    roles: campaign_roles,
                    applied_for,
                }
            })
            .collect()
    }

    // return all campaigns that are live and in the past
    pub fn get_all_public_ended_with_roles(
        conn: &PgConnection,
        user_id: i32,
    ) -> Vec<CampaignWithRoles> {
        use crate::database::schema::campaigns::dsl::*;

        let now = Utc::now().naive_utc();
        let campaigns_vec: Vec<Campaign> = campaigns
            .filter(ends_at.lt(now).and(published.eq(true)))
            .order(id.asc())
            .load(conn)
            .unwrap_or_else(|_| vec![]);

        Self::pack_roles_and_applied_to_into_campaigns_vec(conn, campaigns_vec, user_id)
    }

    pub fn get_all_from_org_id(conn: &PgConnection, organisation_id_val: i32) -> Vec<Campaign> {
        use crate::database::schema::campaigns::dsl::*;

        campaigns
            .filter(organisation_id.eq(organisation_id_val))
            .order(id.asc())
            .load(conn)
            .unwrap_or_else(|_| vec![])
    }

    pub fn get_from_organisation_id(
        conn: &PgConnection,
        organisation_id_val: i32,
    ) -> Vec<Campaign> {
        use crate::database::schema::campaigns::dsl::*;

        campaigns
            .filter(organisation_id.eq(organisation_id_val))
            .order(id.asc())
            .load(conn)
            .unwrap_or_else(|_| vec![])
    }

    pub fn get_from_id(conn: &PgConnection, campaign_id: i32) -> Option<Campaign> {
        use crate::database::schema::campaigns::dsl::*;

        campaigns.filter(id.eq(campaign_id)).first(conn).ok()
    }

    pub fn update(
        conn: &PgConnection,
        campaign_id: i32,
        update_campaign: &UpdateCampaignInput,
    ) -> Option<Campaign> {
        use crate::database::schema::campaigns::dsl::*;

        let update_changeset = UpdateCampaignChangeset {
            name: update_campaign.name.clone(),
            cover_image: update_campaign.cover_image.clone(),
            description: update_campaign.description.clone(),
            starts_at: NaiveDateTime::parse_from_str(
                &update_campaign.starts_at,
                "%Y-%m-%dT%H:%M:%S",
            )
            .unwrap(),
            ends_at: NaiveDateTime::parse_from_str(&update_campaign.ends_at, "%Y-%m-%dT%H:%M:%S")
                .unwrap(),
            published: update_campaign.published,
        };

        diesel::update(campaigns.filter(id.eq(campaign_id)))
            .set(update_changeset)
            .get_result(conn)
            .ok()
    }

    pub fn create(conn: &PgConnection, new_campaign: &NewCampaignInput) -> Option<Campaign> {
        let new_campaign = NewCampaign {
            organisation_id: new_campaign.organisation_id,
            name: new_campaign.name.clone(),
            cover_image: new_campaign.cover_image.clone(),
            description: new_campaign.description.clone(),
            starts_at: NaiveDateTime::parse_from_str(&new_campaign.starts_at, "%Y-%m-%dT%H:%M:%S")
                .expect("Invalid date format"),
            ends_at: NaiveDateTime::parse_from_str(&new_campaign.ends_at, "%Y-%m-%dT%H:%M:%S")
                .expect("Invalid date format"),
            published: new_campaign.published,
        };

        new_campaign.insert(conn)
    }

    pub fn delete(conn: &PgConnection, campaign_id: i32) -> bool {
        use crate::database::schema::campaigns::dsl::*;

        diesel::delete(campaigns.filter(id.eq(campaign_id)))
            .execute(conn)
            .is_ok()
    }

    pub fn delete_deep(conn: &PgConnection, campaign_id: i32) -> Option<()> {
        use crate::database::schema::roles::dsl::{campaign_id as dsl_role_campaign_id, roles};

        let role_items: Vec<Role> = roles
            .filter(dsl_role_campaign_id.eq(campaign_id))
            .load(conn)
            .ok()?;

        for role in role_items {
            Role::delete_children(conn, role)?;
        }

        diesel::delete(roles.filter(dsl_role_campaign_id.eq(campaign_id)))
            .execute(conn)
            .ok()?;

        Campaign::delete(conn, campaign_id);

        Some(())
    }
}

impl NewCampaign {
    pub fn insert(&self, conn: &PgConnection) -> Option<Campaign> {
        use crate::database::schema::campaigns::dsl::*;
        self.insert_into(campaigns).get_result(conn).ok()
    }
}

#[derive(Identifiable, Queryable, Serialize, Associations, Clone, PartialEq)]
#[belongs_to(Campaign)]
pub struct Role {
    pub id: i32,
    pub campaign_id: i32,
    pub name: String,
    pub description: Option<String>,
    pub min_available: i32,
    pub max_available: i32,
    pub finalised: bool,
    pub created_at: NaiveDateTime,
    pub updated_at: NaiveDateTime,
}

#[derive(Insertable, AsChangeset, FromForm)]
#[table_name = "roles"]
pub struct RoleUpdate {
    pub campaign_id: i32,
    pub name: String,
    pub description: Option<String>,
    pub min_available: i32,
    pub max_available: i32,
    pub finalised: bool,
}

impl Role {
    pub fn get_all(conn: &PgConnection) -> Vec<Role> {
        use crate::database::schema::roles::dsl::*;

        roles.order(id.asc()).load(conn).unwrap_or_else(|_| vec![])
    }

    pub fn get_all_from_campaign_id(conn: &PgConnection, campaign_id_val: i32) -> Vec<Role> {
        use crate::database::schema::roles::dsl::*;

        roles
            .filter(campaign_id.eq(campaign_id_val))
            .order(id.asc())
            .load(conn)
            .unwrap_or_else(|_| vec![])
    }

    pub fn get_from_name(conn: &PgConnection, role_name: &str) -> Option<Role> {
        use crate::database::schema::roles::dsl::*;

        roles.filter(name.eq(role_name)).first(conn).ok()
    }

    pub fn get_from_id(conn: &PgConnection, role_id: i32) -> Option<Role> {
        use crate::database::schema::roles::dsl::*;

        roles.filter(id.eq(role_id)).first(conn).ok()
    }

    pub fn update(conn: &PgConnection, role_id: i32, role_update: &RoleUpdate) -> Option<Role> {
        use crate::database::schema::roles::dsl::*;

        diesel::update(roles.filter(id.eq(role_id)))
            .set(role_update)
            .get_result(conn)
            .ok()
    }

    pub fn delete(conn: &PgConnection, role_id: i32) -> bool {
        use crate::database::schema::roles::dsl::*;

        diesel::delete(roles.filter(id.eq(role_id)))
            .execute(conn)
            .is_ok()
    }

    pub fn delete_children(conn: &PgConnection, role: Role) -> Option<()> {
        let question_items: Vec<Question> = Question::belonging_to(&role).load(conn).ok()?;

        diesel::delete(Question::belonging_to(&role))
            .execute(conn)
            .ok()?;

        for question in question_items {
            diesel::delete(Answer::belonging_to(&question))
                .execute(conn)
                .ok()?;
        }

        let application_items: Vec<Application> =
            Application::belonging_to(&role).load(conn).ok()?;

        for application in application_items {
            Application::delete_children(conn, application)?;
        }

        diesel::delete(Application::belonging_to(&role))
            .execute(conn)
            .ok()?;

        Some(())
    }

    pub fn delete_deep(conn: &PgConnection, role_id: i32) -> Option<()> {
        use crate::database::schema::roles::dsl::*;

        let role = roles.filter(id.eq(role_id)).first(conn).ok()?;

        Role::delete_children(conn, role)?;

        let deleted = Role::delete(conn, role_id);

        match deleted {
            true => Some(()),
            false => None,
        }
    }
}

impl RoleUpdate {
    pub fn insert(&self, conn: &PgConnection) -> Option<Role> {
        use crate::database::schema::roles::dsl::*;

        self.insert_into(roles).get_result(conn).ok()
    }
}

#[derive(Identifiable, Queryable, Associations, PartialEq, Serialize)]
#[belongs_to(Role)]
#[belongs_to(OrganisationUser, foreign_key = "user_id")]
pub struct Application {
    pub id: i32,
    pub user_id: i32,
    pub role_id: i32,
    pub status: ApplicationStatus,
    pub created_at: NaiveDateTime,
    pub updated_at: NaiveDateTime,
}

#[derive(Insertable, FromForm)]
#[table_name = "applications"]
pub struct NewApplication {
    pub user_id: i32,
    pub role_id: i32,
    pub status: ApplicationStatus,
}

impl Application {
    pub fn get_all(conn: &PgConnection) -> Vec<Application> {
        use crate::database::schema::applications::dsl::*;

        applications
            .order(id.asc())
            .load(conn)
            .unwrap_or_else(|_| vec![])
    }

    pub fn get_all_from_user_id(conn: &PgConnection, user_id_val: i32) -> Vec<Application> {
        use crate::database::schema::applications::dsl::*;

        applications
            .filter(user_id.eq(user_id_val))
            .order(id.asc())
            .load(conn)
            .unwrap_or_else(|_| vec![])
    }

    pub fn get_all_from_role_id(conn: &PgConnection, role_id_val: i32) -> Vec<Application> {
        use crate::database::schema::applications::dsl::*;

        applications
            .filter(role_id.eq(role_id_val))
            .order(id.asc())
            .load(conn)
            .unwrap_or_else(|_| vec![])
    }

    pub fn delete(conn: &PgConnection, application_id: i32) -> bool {
        use crate::database::schema::applications::dsl::*;

        diesel::delete(applications.filter(id.eq(application_id)))
            .execute(conn)
            .is_ok()
    }

    pub fn delete_children(conn: &PgConnection, application: Application) -> Option<()> {
        diesel::delete(Rating::belonging_to(&application))
            .execute(conn)
            .ok()?;

        diesel::delete(Comment::belonging_to(&application))
            .execute(conn)
            .ok()?;

        Some(())
    }
}

impl NewApplication {
    pub fn insert(&self, conn: &PgConnection) -> Option<Application> {
        use crate::database::schema::applications::dsl::*;

        self.insert_into(applications).get_result(conn).ok()
    }
}

#[derive(Identifiable, Queryable, Associations, PartialEq, Serialize)]
#[belongs_to(Role)]
#[table_name = "questions"]
pub struct Question {
    pub id: i32,
    pub role_id: i32,
    pub title: String,
    pub description: Option<String>,
    pub max_bytes: i32,
    pub required: bool,
    pub created_at: NaiveDateTime,
    pub updated_at: NaiveDateTime,
}

#[derive(Insertable)]
#[table_name = "questions"]
pub struct NewQuestion {
    pub role_id: i32,
    pub title: String,
    pub description: Option<String>,
    pub max_bytes: i32,
    pub required: bool,
}

#[derive(Serialize)]
pub struct QuestionResponse {
    pub id: i32,
    pub role_id: i32,
    pub title: String,
    pub description: Option<String>,
    pub max_bytes: i32,
    pub required: bool,
}

impl std::convert::From<Question> for QuestionResponse {
    fn from(question: Question) -> Self {
        Self {
            id: question.id,
            role_id: question.role_id,
            title: question.title,
            description: question.description,
            max_bytes: question.max_bytes,
            required: question.required,
        }
    }
}

#[derive(FromForm, AsChangeset)]
#[table_name = "questions"]
pub struct UpdateQuestionInput {
    pub title: String,
    pub description: Option<String>,
    pub max_bytes: i32,
    pub required: bool,
}

impl Question {
    pub fn get_all(conn: &PgConnection) -> Vec<Question> {
        use crate::database::schema::questions::dsl::*;

        questions
            .order(id.asc())
            .load(conn)
            .unwrap_or_else(|_| vec![])
    }

    pub fn update(
        conn: &PgConnection,
        question_id: i32,
        update_question: UpdateQuestionInput,
    ) -> Option<()> {
        use crate::database::schema::questions::dsl::*;

        diesel::update(questions.filter(id.eq(question_id)))
            .set(update_question)
            .execute(conn)
            .ok()?;

        Some(())
    }

    pub fn get_all_from_role_id(conn: &PgConnection, role_id_val: i32) -> Vec<Question> {
        use crate::database::schema::questions::dsl::*;

        questions
            .filter(role_id.eq(role_id_val))
            .order(id.asc())
            .load(conn)
            .unwrap_or_else(|_| vec![])
    }

    pub fn delete_all_from_role_id(conn: &PgConnection, role_id_val: i32) -> bool {
        use crate::database::schema::questions::dsl::*;

        diesel::delete(questions.filter(role_id.eq(role_id_val)))
            .execute(conn)
            .is_ok()
    }

    pub fn delete(conn: &PgConnection, question_id: i32) -> bool {
        use crate::database::schema::questions::dsl::*;

        diesel::delete(questions.filter(id.eq(question_id)))
            .execute(conn)
            .is_ok()
    }

    pub fn get_from_id(conn: &PgConnection, question_id: i32) -> Option<Self> {
        use crate::database::schema::questions::dsl::*;

        questions.filter(id.eq(question_id)).first(conn).ok()
    }
}

impl NewQuestion {
    pub fn insert(&self, conn: &PgConnection) -> Option<Question> {
        use crate::database::schema::questions::dsl::*;

        self.insert_into(questions).get_result(conn).ok()
    }
}

#[derive(Identifiable, Queryable, Associations, PartialEq)]
#[belongs_to(Question)]
#[belongs_to(Application)]
pub struct Answer {
    pub id: i32,
    pub application_id: i32,
    pub question_id: i32,
    pub description: String,
    pub created_at: NaiveDateTime,
    pub updated_at: NaiveDateTime,
}

#[derive(Insertable)]
#[table_name = "answers"]
pub struct NewAnswer {
    pub application_id: i32,
    pub question_id: i32,
    pub description: String,
}

impl Answer {
    pub fn get_all(conn: &PgConnection) -> Vec<Answer> {
        use crate::database::schema::answers::dsl::*;

        answers
            .order(id.asc())
            .load(conn)
            .unwrap_or_else(|_| vec![])
    }

    pub fn get_all_from_application_id(
        conn: &PgConnection,
        application_id_val: i32,
    ) -> Vec<Answer> {
        use crate::database::schema::answers::dsl::*;

        answers
            .filter(application_id.eq(application_id_val))
            .order(id.asc())
            .load(conn)
            .unwrap_or_else(|_| vec![])
    }

    pub fn get_all_from_question_id(conn: &PgConnection, question_id_val: i32) -> Vec<Answer> {
        use crate::database::schema::answers::dsl::*;

        answers
            .filter(question_id.eq(question_id_val))
            .order(id.asc())
            .load(conn)
            .unwrap_or_else(|_| vec![])
    }

    pub fn delete(conn: &PgConnection, answer_id_val: i32) -> bool {
        use crate::database::schema::answers::dsl::*;

        diesel::delete(answers.filter(id.eq(answer_id_val)))
            .execute(conn)
            .is_ok()
    }
}

impl NewAnswer {
    pub fn insert(&self, conn: &PgConnection) -> Option<Answer> {
        use crate::database::schema::answers::dsl::*;

        self.insert_into(answers).get_result(conn).ok()
    }
}

#[derive(Identifiable, Queryable, Associations, PartialEq, Serialize)]
#[belongs_to(Application)]
#[belongs_to(OrganisationUser, foreign_key = "commenter_user_id")]
pub struct Comment {
    pub id: i32,
    pub application_id: i32,
    pub commenter_user_id: i32,
    pub description: String,
    pub created_at: NaiveDateTime,
    pub updated_at: NaiveDateTime,
}

#[derive(Insertable, FromForm)]
#[table_name = "comments"]
pub struct NewComment {
    pub application_id: i32,
    pub commenter_user_id: i32,
    pub description: String,
}

impl Comment {
    pub fn get_from_id(conn: &PgConnection, comment_id: i32) -> Option<Comment> {
        use crate::database::schema::comments::dsl::*;

        comments.filter(id.eq(comment_id)).first(conn).ok()
    }

    pub fn get_all(conn: &PgConnection) -> Vec<Comment> {
        use crate::database::schema::comments::dsl::*;

        comments
            .order(id.asc())
            .load(conn)
            .unwrap_or_else(|_| vec![])
    }

    pub fn get_all_from_application_id(
        conn: &PgConnection,
        application_id_val: i32,
    ) -> Vec<Comment> {
        use crate::database::schema::comments::dsl::*;

        comments
            .filter(application_id.eq(application_id_val))
            .order(id.asc())
            .load(conn)
            .unwrap_or_else(|_| vec![])
    }

    pub fn delete(conn: &PgConnection, comment_id_val: i32) -> bool {
        use crate::database::schema::comments::dsl::*;

        diesel::delete(comments.filter(id.eq(comment_id_val)))
            .execute(conn)
            .is_ok()
    }
}

impl NewComment {
    pub fn insert(&self, conn: &PgConnection) -> Option<Comment> {
        use crate::database::schema::comments::dsl::*;

        self.insert_into(comments).get_result(conn).ok()
    }
}

#[derive(Identifiable, Queryable, Associations, PartialEq)]
#[belongs_to(Application)]
#[belongs_to(OrganisationUser, foreign_key = "rater_user_id")]
pub struct Rating {
    pub id: i32,
    pub application_id: i32,
    pub rater_user_id: i32,
    pub rating: i32,
    pub created_at: NaiveDateTime,
    pub updated_at: NaiveDateTime,
}

#[derive(Insertable)]
#[table_name = "ratings"]
pub struct NewRating {
    pub application_id: i32,
    pub rater_user_id: i32,
    pub rating: i32,
}

impl Rating {
    pub fn get_all(conn: &PgConnection) -> Vec<Rating> {
        use crate::database::schema::ratings::dsl::*;

        ratings
            .order(id.asc())
            .load(conn)
            .unwrap_or_else(|_| vec![])
    }

    pub fn get_all_from_application_id(
        conn: &PgConnection,
        application_id_val: i32,
    ) -> Vec<Rating> {
        use crate::database::schema::ratings::dsl::*;

        ratings
            .filter(application_id.eq(application_id_val))
            .order(id.asc())
            .load(conn)
            .unwrap_or_else(|_| vec![])
    }

    pub fn get_all_from_rater_user_id(conn: &PgConnection, user_id_val: i32) -> Vec<Rating> {
        use crate::database::schema::ratings::dsl::*;

        ratings
            .filter(rater_user_id.eq(user_id_val))
            .order(id.asc())
            .load(conn)
            .unwrap_or_else(|_| vec![])
    }

    pub fn delete(conn: &PgConnection, rating_id_val: i32) -> bool {
        use crate::database::schema::ratings::dsl::*;
        diesel::delete(ratings.filter(id.eq(rating_id_val)))
            .execute(conn)
            .is_ok()
    }
}

impl NewRating {
    pub fn insert(&self, conn: &PgConnection) -> Option<Rating> {
        use crate::database::schema::ratings::dsl::*;

        self.insert_into(ratings).get_result(conn).ok()
    }
}

#[derive(Serialize)]
pub struct GetQuestionsResponse {
    pub questions: Vec<QuestionResponse>,
}

#[derive(Serialize)]
pub struct CampaignInfo {
    pub id: i32,
    pub name: String,
    pub cover_image: Option<Vec<u8>>,
    pub starts_at: NaiveDateTime,
    pub ends_at: NaiveDateTime,
}

impl std::convert::From<Campaign> for CampaignInfo {
    fn from(campaign: Campaign) -> Self {
        Self {
            id: campaign.id,
            name: campaign.name,
            cover_image: campaign.cover_image,
            starts_at: campaign.starts_at,
            ends_at: campaign.ends_at,
        }
    }
}

#[derive(Serialize)]
pub struct OrganisationUserInfo {
    pub id: i32,
    pub display_name: String,
    pub role: AdminLevel,
}

impl OrganisationUserInfo {
    pub fn get_all_from_organisation_id(
        conn: &PgConnection,
        organisation_id_val: i32,
    ) -> Vec<OrganisationUserInfo> {
        use crate::database::schema::organisation_users::dsl::*;

        organisation_users
            .filter(organisation_id.eq(organisation_id_val))
            .order(id.asc())
            .load(conn)
            .unwrap_or_else(|_| vec![])
            .into_iter()
            .map(|o: OrganisationUser| {
                let user = User::get_from_id(conn, o.user_id).unwrap();
                Self {
                    id: o.user_id,
                    display_name: user.display_name,
                    role: o.admin_level,
                }
            })
            .collect()
    }
}

#[derive(Serialize)]
pub struct OrganisationInfo {
    pub id: i32,
    pub name: String,
    pub logo: Option<Vec<u8>>,
    pub members: Vec<OrganisationUserInfo>,
    pub campaigns: Vec<CampaignInfo>,
}

impl OrganisationInfo {
    pub fn new(organisation_id: i32, conn: &PgConnection) -> Self {
        let organisation = Organisation::get_from_id(conn, organisation_id).unwrap();
        Self {
            id: organisation.id,
            name: organisation.name,
            logo: organisation.logo,
            members: OrganisationUserInfo::get_all_from_organisation_id(conn, organisation.id),
            campaigns: Campaign::get_all_from_org_id(conn, organisation.id)
                .into_iter()
                .map(|c: Campaign| CampaignInfo::from(c))
                .collect(),
        }
    }
}

#[derive(Serialize)]
<<<<<<< HEAD
pub struct CampaignInfo {
    pub id: i32,
    pub name: String,
    pub cover_image: Option<Vec<u8>>,
    pub starts_at: NaiveDateTime,
    pub ends_at: NaiveDateTime,
}

impl std::convert::From<Campaign> for CampaignInfo {
    fn from(campaign: Campaign) -> Self {
        Self {
            id: campaign.id,
            name: campaign.name,
            cover_image: campaign.cover_image,
            starts_at: campaign.starts_at,
            ends_at: campaign.ends_at,
        }
    }
}

#[derive(Serialize)]
pub struct OrganisationUserInfo {
    pub id: i32,
    pub display_name: String,
    pub role: AdminLevel,
}

impl OrganisationUserInfo {
    pub fn get_all_from_organisation_id(
        conn: &PgConnection,
        organisation_id_val: i32,
    ) -> Vec<OrganisationUserInfo> {
        use crate::database::schema::organisation_users::dsl::*;

        organisation_users
            .filter(organisation_id.eq(organisation_id_val))
            .order(id.asc())
            .load(conn)
            .unwrap_or_else(|_| vec![])
            .into_iter()
            .map(|o: OrganisationUser| {
                let user = User::get_from_id(conn, o.user_id).unwrap();
                Self {
                    id: o.user_id,
                    display_name: user.display_name,
                    role: o.admin_level,
                }
            })
            .collect()
    }
}

#[derive(Serialize)]
pub struct OrganisationInfo {
    pub id: i32,
    pub name: String,
    pub logo: Option<Vec<u8>>,
    pub members: Vec<OrganisationUserInfo>,
    pub campaigns: Vec<CampaignInfo>,
}

impl OrganisationInfo {
    pub fn new(organisation_id: i32, conn: &PgConnection) -> Self {
        let organisation = Organisation::get_from_id(conn, organisation_id).unwrap();
        Self {
            id: organisation.id,
            name: organisation.name,
            logo: organisation.logo,
            members: OrganisationUserInfo::get_all_from_organisation_id(conn, organisation.id),
            campaigns: Campaign::get_all_from_org_id(conn, organisation.id)
                .into_iter()
                .map(|c: Campaign| CampaignInfo::from(c))
                .collect(),
        }
    }
}

#[derive(Serialize)]
=======
>>>>>>> ee82cae2
pub struct AdminInfoResponse {
    pub organisations: Vec<OrganisationInfo>,
}<|MERGE_RESOLUTION|>--- conflicted
+++ resolved
@@ -1146,87 +1146,6 @@
 }
 
 #[derive(Serialize)]
-<<<<<<< HEAD
-pub struct CampaignInfo {
-    pub id: i32,
-    pub name: String,
-    pub cover_image: Option<Vec<u8>>,
-    pub starts_at: NaiveDateTime,
-    pub ends_at: NaiveDateTime,
-}
-
-impl std::convert::From<Campaign> for CampaignInfo {
-    fn from(campaign: Campaign) -> Self {
-        Self {
-            id: campaign.id,
-            name: campaign.name,
-            cover_image: campaign.cover_image,
-            starts_at: campaign.starts_at,
-            ends_at: campaign.ends_at,
-        }
-    }
-}
-
-#[derive(Serialize)]
-pub struct OrganisationUserInfo {
-    pub id: i32,
-    pub display_name: String,
-    pub role: AdminLevel,
-}
-
-impl OrganisationUserInfo {
-    pub fn get_all_from_organisation_id(
-        conn: &PgConnection,
-        organisation_id_val: i32,
-    ) -> Vec<OrganisationUserInfo> {
-        use crate::database::schema::organisation_users::dsl::*;
-
-        organisation_users
-            .filter(organisation_id.eq(organisation_id_val))
-            .order(id.asc())
-            .load(conn)
-            .unwrap_or_else(|_| vec![])
-            .into_iter()
-            .map(|o: OrganisationUser| {
-                let user = User::get_from_id(conn, o.user_id).unwrap();
-                Self {
-                    id: o.user_id,
-                    display_name: user.display_name,
-                    role: o.admin_level,
-                }
-            })
-            .collect()
-    }
-}
-
-#[derive(Serialize)]
-pub struct OrganisationInfo {
-    pub id: i32,
-    pub name: String,
-    pub logo: Option<Vec<u8>>,
-    pub members: Vec<OrganisationUserInfo>,
-    pub campaigns: Vec<CampaignInfo>,
-}
-
-impl OrganisationInfo {
-    pub fn new(organisation_id: i32, conn: &PgConnection) -> Self {
-        let organisation = Organisation::get_from_id(conn, organisation_id).unwrap();
-        Self {
-            id: organisation.id,
-            name: organisation.name,
-            logo: organisation.logo,
-            members: OrganisationUserInfo::get_all_from_organisation_id(conn, organisation.id),
-            campaigns: Campaign::get_all_from_org_id(conn, organisation.id)
-                .into_iter()
-                .map(|c: Campaign| CampaignInfo::from(c))
-                .collect(),
-        }
-    }
-}
-
-#[derive(Serialize)]
-=======
->>>>>>> ee82cae2
 pub struct AdminInfoResponse {
     pub organisations: Vec<OrganisationInfo>,
 }