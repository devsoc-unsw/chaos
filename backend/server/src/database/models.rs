--- conflicted
+++ resolved
@@ -1046,23 +1046,14 @@
 impl std::convert::From<(Question, QuestionDataEnum)> for QuestionResponse {
     fn from(question_with_data: (Question, QuestionDataEnum)) -> Self {
         Self {
-<<<<<<< HEAD
             id: question_with_data.0.id,
-            role_ids: question_with_data.0.role_ids,
+            role_id: question_with_data.0.role_id,
             title: question_with_data.0.title,
             description: question_with_data.0.description,
             max_bytes: question_with_data.0.max_bytes,
             required: question_with_data.0.required,
             question_type: question_with_data.0.question_type,
             question_data: question_with_data.1
-=======
-            id: question.id,
-            role_id: question.role_id,
-            title: question.title,
-            description: question.description,
-            max_bytes: question.max_bytes,
-            required: question.required,
->>>>>>> 5163b339
         }
     }
 }
