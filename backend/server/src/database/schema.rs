--- conflicted
+++ resolved
@@ -187,7 +187,6 @@
 
 table! {
     use diesel::sql_types::*;
-<<<<<<< HEAD
 
     short_answer_answers (id) {
         id -> Int4,
@@ -197,10 +196,8 @@
 }
 
 table! {
-=======
     use super::UserGenderMapping;
 
->>>>>>> b5a0a53f
     users (id) {
         id -> Int4,
         email -> Text,
