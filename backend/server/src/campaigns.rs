use crate::database::{
    models::{
        Campaign, CampaignWithRoles, NewCampaignInput, NewQuestion, OrganisationUser, Role,
        RoleUpdate, UpdateCampaignInput, User,
    },
    Database,
};
use crate::error::JsonErr;
use rocket::{delete, get, http::Status, post, put, serde::json::Json};
use serde::{Deserialize, Serialize};

#[derive(Serialize)]
pub enum CampaignError {
    CampaignNotFound,
    Unauthorized,
    UnableToCreate,
    InvalidInput,
}

#[get("/<campaign_id>")]
pub async fn get(campaign_id: i32, db: Database) -> Result<Json<Campaign>, JsonErr<CampaignError>> {
    let campaign = db
        .run(move |conn| Campaign::get_from_id(conn, campaign_id))
        .await;

    match campaign {
        Some(campaign) => Ok(Json(campaign)),
        None => Err(JsonErr(CampaignError::CampaignNotFound, Status::NotFound)),
    }
}

#[derive(Serialize)]
pub struct DashboardCampaignGroupings {
    pub current_campaigns: Vec<CampaignWithRoles>,
    pub past_campaigns: Vec<CampaignWithRoles>,
}

#[get("/all")]
pub async fn get_all_campaigns(user: User, db: Database) -> Json<DashboardCampaignGroupings> {
    let (current_campaigns, past_campaigns) = db
        .run(move |conn|
            (Campaign::get_all_public_with_roles(conn, user.id)
            , Campaign::get_all_public_ended_with_roles(conn, user.id)
            )
        ).await;

    Json(DashboardCampaignGroupings {
        current_campaigns,
        past_campaigns,
    })
}

#[put("/<campaign_id>", data = "<update_campaign>")]
pub async fn update(
    campaign_id: i32,
    update_campaign: Json<UpdateCampaignInput>,
    user: User,
    db: Database,
) -> Result<Json<()>, JsonErr<CampaignError>> {
    db.run(move |conn| {
        OrganisationUser::campaign_admin_level(campaign_id, user.id, &conn)
            .is_at_least_director()
            .check()
            .or_else(|_| Err(JsonErr(CampaignError::Unauthorized, Status::Forbidden)))?;

        Campaign::update(conn, campaign_id, &update_campaign);

        Ok(Json(()))
    })
    .await
}

#[post("/new", data = "<new_campaign>")]
pub async fn create(
    new_campaign: Json<NewCampaignInput>,
    user: User,
    db: Database,
) -> Result<Json<Campaign>, JsonErr<CampaignError>> {
    let inner = new_campaign.into_inner();
    db.run(move |conn| {
        OrganisationUser::organisation_admin_level(inner.organisation_id, user.id, &conn)
            .is_at_least_director()
            .check()
            .or_else(|_| Err(JsonErr(CampaignError::Unauthorized, Status::Forbidden)))?;

        let campaign = Campaign::create(conn, &inner)
            .ok_or_else(|| JsonErr(CampaignError::UnableToCreate, Status::InternalServerError))?;

        Ok(Json(campaign))
    })
    .await
}

#[derive(Serialize, Deserialize)]
pub struct RoleInput {
    pub name: String,
    pub description: Option<String>,
    pub min_available: i32,
    pub max_available: i32,
    pub questions_for_role: Vec<usize>,
}

fn default_max_bytes() -> i32 {
    100
}

#[derive(Serialize, Deserialize)]
pub struct QuestionInput {
    pub title: String,
    pub description: Option<String>,
    #[serde(default = "default_max_bytes")]
    pub max_bytes: i32,
    #[serde(default)]
    pub required: bool,
}

#[derive(Deserialize)]
pub struct NewCampaignWithData {
    pub campaign: NewCampaignInput,
    pub roles: Vec<RoleInput>,
    pub questions: Vec<QuestionInput>,
}

#[post("/", data = "<new_campaign>")]
pub async fn new(
    new_campaign: Json<NewCampaignWithData>,
    user: User,
    db: Database,
) -> Result<Json<Campaign>, JsonErr<CampaignError>> {
    let inner = new_campaign.into_inner();
    let NewCampaignWithData {
        campaign,
        roles,
        questions,
    } = inner;

    let mut new_questions: Vec<NewQuestion> = questions
        .into_iter()
        .map(|x| NewQuestion {
            role_ids: vec![],
            title: x.title,
            description: x.description,
            max_bytes: x.max_bytes,
            required: x.required,
        })
        .collect();

    db.run(move |conn| {
        OrganisationUser::organisation_admin_level(campaign.organisation_id, user.id, &conn)
            .is_at_least_director()
            .check()
            .or_else(|_| Err(JsonErr(CampaignError::Unauthorized, Status::Forbidden)))?;

        let campaign = Campaign::create(conn, &campaign)
            .ok_or_else(|| {
                eprintln!("Failed to create campaign for some reason: {:?}", campaign);
                JsonErr(CampaignError::UnableToCreate, Status::InternalServerError)
            })?;

        for role in roles {
            let new_role = RoleUpdate {
                campaign_id: campaign.id,
                name: role.name,
                description: role.description,
                min_available: role.min_available,
                max_available: role.max_available,
                finalised: campaign.published,
            };
<<<<<<< HEAD
            let inserted_role = new_role.insert(conn).ok_or_else(|| {
                JsonErr(CampaignError::UnableToCreate, Status::InternalServerError)
            })?;
=======
            let inserted_role = new_role
                .insert(conn)
                .ok_or_else(|| {
                    eprintln!("Failed to create role for some reason: {:?}", new_role);
                    JsonErr(CampaignError::UnableToCreate, Status::InternalServerError)
                })?;
>>>>>>> 8d449f0e

            for question in role.questions_for_role {
                if question < new_questions.len() {
                    new_questions[question].role_ids.push(inserted_role.id);
                }
            }
        }

        for question in new_questions {
            if question.role_ids.len() == 0 {
                return Err(JsonErr(CampaignError::InvalidInput, Status::BadRequest));
            }
<<<<<<< HEAD
            question.insert(conn).ok_or(JsonErr(
                CampaignError::UnableToCreate,
                Status::InternalServerError,
            ))?;
=======
            question
                .insert(conn)
                .ok_or_else(|| {
                    eprintln!("Failed to create question for some reason");
                    JsonErr(CampaignError::UnableToCreate, Status::InternalServerError)
                })?;
>>>>>>> 8d449f0e
        }

        Ok(Json(campaign))
    })
    .await
}

#[delete("/<campaign_id>")]
pub async fn delete_campaign(
    campaign_id: i32,
    user: User,
    db: Database,
) -> Result<Json<()>, JsonErr<CampaignError>> {
    db.run(move |conn| {
        // need to be admin to create new campaign
        OrganisationUser::campaign_admin_level(campaign_id, user.id, &conn)
            .is_admin()
            .check()
            .or_else(|_| Err(JsonErr(CampaignError::Unauthorized, Status::Forbidden)))?;

        Campaign::delete_deep(conn, campaign_id);

        Ok(Json(()))
    })
    .await
}

#[derive(Serialize)]
pub struct RolesResponse {
    roles: Vec<Role>,
}

#[derive(Serialize)]
pub enum RolesError {
    CampaignNotFound,
    Unauthorized,
    RoleAlreadyExists,
}

#[get("/<campaign_id>/roles")]
pub async fn roles(
    campaign_id: i32, // campaign_id has namespace conflict
    user: User,
    db: Database,
) -> Result<Json<RolesResponse>, JsonErr<RolesError>> {
    db.run(move |conn| {
        let campaign = Campaign::get_from_id(conn, campaign_id)
            .ok_or_else(|| JsonErr(RolesError::CampaignNotFound, Status::NotFound))?;

        OrganisationUser::campaign_admin_level(campaign_id, user.id, &conn)
            .is_at_least_director()
            .or(campaign.published) // only if not (read only and campaign is unpublished)
            .check()
            .or_else(|_| Err(JsonErr(RolesError::Unauthorized, Status::Forbidden)))?;

        let roles = Role::get_all_from_campaign_id(conn, campaign.id);

        Ok(Json(RolesResponse { roles }))
    })
    .await
}<|MERGE_RESOLUTION|>--- conflicted
+++ resolved
@@ -166,18 +166,12 @@
                 max_available: role.max_available,
                 finalised: campaign.published,
             };
-<<<<<<< HEAD
-            let inserted_role = new_role.insert(conn).ok_or_else(|| {
-                JsonErr(CampaignError::UnableToCreate, Status::InternalServerError)
-            })?;
-=======
             let inserted_role = new_role
                 .insert(conn)
                 .ok_or_else(|| {
                     eprintln!("Failed to create role for some reason: {:?}", new_role);
                     JsonErr(CampaignError::UnableToCreate, Status::InternalServerError)
                 })?;
->>>>>>> 8d449f0e
 
             for question in role.questions_for_role {
                 if question < new_questions.len() {
@@ -190,19 +184,12 @@
             if question.role_ids.len() == 0 {
                 return Err(JsonErr(CampaignError::InvalidInput, Status::BadRequest));
             }
-<<<<<<< HEAD
-            question.insert(conn).ok_or(JsonErr(
-                CampaignError::UnableToCreate,
-                Status::InternalServerError,
-            ))?;
-=======
             question
                 .insert(conn)
                 .ok_or_else(|| {
                     eprintln!("Failed to create question for some reason");
                     JsonErr(CampaignError::UnableToCreate, Status::InternalServerError)
                 })?;
->>>>>>> 8d449f0e
         }
 
         Ok(Json(campaign))
