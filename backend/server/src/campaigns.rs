use crate::error::JsonErr;
use crate::{
    database::{
        models::{
            Campaign, CampaignWithRoles, NewCampaignInput, NewQuestion, OrganisationUser, Role,
            RoleUpdate, UpdateCampaignInput, User,
        },
        Database, schema::QuestionTypes,
    },
    images::{get_http_image_path, save_image, try_decode_data, ImageLocation},
    question_types::QuestionDataEnum
};
use rocket::{data::Data, delete, get, http::Status, post, put, serde::json::Json};
use serde::{Deserialize, Serialize};

use uuid::Uuid;

#[derive(Serialize)]
pub enum CampaignError {
    CampaignNotFound,
    Unauthorized,
    UnableToCreate,
    InvalidInput,
}

#[get("/<campaign_id>")]
pub async fn get(campaign_id: i32, db: Database) -> Result<Json<Campaign>, JsonErr<CampaignError>> {
    let mut campaign = db
        .run(move |conn| Campaign::get_from_id(conn, campaign_id))
        .await;

    campaign = campaign.map(|mut campaign| {
        campaign.cover_image = campaign
            .cover_image
            .map(|logo_uuid| get_http_image_path(ImageLocation::ORGANISATIONS, &logo_uuid));
        campaign
    });

    match campaign {
        Some(campaign) => {
            if campaign.published {
                Ok(Json(campaign))
            } else {
                Err(JsonErr(CampaignError::Unauthorized, Status::Forbidden))
            }
        }
        None => Err(JsonErr(CampaignError::CampaignNotFound, Status::NotFound)),
    }
}

#[derive(Serialize)]
pub struct DashboardCampaignGroupings {
    pub current_campaigns: Vec<CampaignWithRoles>,
    pub past_campaigns: Vec<CampaignWithRoles>,
}

#[get("/all")]
pub async fn get_all_campaigns(user: User, db: Database) -> Json<DashboardCampaignGroupings> {
    fn with_http_cover_images(campaigns: Vec<CampaignWithRoles>) -> Vec<CampaignWithRoles> {
        campaigns
            .into_iter()
            .map(CampaignWithRoles::with_http_cover_image)
            .collect()
    }

    let (current_campaigns, past_campaigns) = db
        .run(move |conn| {
            (
                with_http_cover_images(Campaign::get_all_public_with_roles(conn, user.id)),
                with_http_cover_images(Campaign::get_all_public_ended_with_roles(conn, user.id)),
            )
        })
        .await;

    Json(DashboardCampaignGroupings {
        current_campaigns,
        past_campaigns,
    })
}

#[put("/<campaign_id>", data = "<update_campaign>")]
pub async fn update(
    campaign_id: i32,
    update_campaign: Json<UpdateCampaignInput>,
    user: User,
    db: Database,
) -> Result<Json<()>, JsonErr<CampaignError>> {
    db.run(move |conn| {
        OrganisationUser::campaign_admin_level(campaign_id, user.id, &conn)
            .is_at_least_director()
            .check()
            .or_else(|_| Err(JsonErr(CampaignError::Unauthorized, Status::Forbidden)))?;

        Campaign::update(conn, campaign_id, &update_campaign);

        Ok(Json(()))
    })
    .await
}

#[derive(Serialize, Deserialize)]
pub struct RoleInput {
    pub name: String,
    pub description: Option<String>,
    pub min_available: i32,
    pub max_available: i32,
    pub questions_for_role: Vec<usize>,
}

fn default_max_bytes() -> i32 {
    100
}

#[derive(Serialize, Deserialize)]
pub struct QuestionInput {
    pub title: String,
    pub common_question: bool,
    pub description: Option<String>,
    #[serde(default = "default_max_bytes")]
    pub max_bytes: i32,
    #[serde(default)]
    pub required: bool,
    pub question_data: QuestionDataEnum,
    pub question_type: QuestionTypes,
}

#[derive(Deserialize)]
pub struct NewCampaignWithData {
    pub campaign: NewCampaignInput,
    pub roles: Vec<RoleInput>,
    pub questions: Vec<QuestionInput>,
}

#[post("/", data = "<new_campaign>")]
pub async fn new(
    new_campaign: Json<NewCampaignWithData>,
    user: User,
    db: Database,
) -> Result<Json<Campaign>, JsonErr<CampaignError>> {
    let inner = new_campaign.into_inner();
    let NewCampaignWithData {
        campaign,
        roles,
        mut questions,
    } = inner;

    let mut question_data:Vec<QuestionDataEnum> = Vec::new();
    questions
        .iter()
        .for_each(|x| {
            question_data.push(x.question_data.clone())
        });

    let mut new_questions: Vec<NewQuestion> = questions
        .iter_mut()
        .map(|x| NewQuestion {
            role_id: None,
            title: x.title.clone(),
            description: x.description.clone(),
            max_bytes: x.max_bytes,
            required: x.required,
            question_type: x.question_type,
        })
        .collect();

    db.run(move |conn| {
        OrganisationUser::organisation_admin_level(campaign.organisation_id, user.id, &conn)
            .is_at_least_director()
            .check()
            .or_else(|_| Err(JsonErr(CampaignError::Unauthorized, Status::Forbidden)))?;

        let campaign = Campaign::create(conn, &campaign).ok_or_else(|| {
            eprintln!("Failed to create campaign for some reason: {:?}", campaign);
            JsonErr(CampaignError::UnableToCreate, Status::InternalServerError)
        })?;

        for role in roles {
            let new_role = RoleUpdate {
                campaign_id: campaign.id,
                name: role.name,
                description: role.description,
                min_available: role.min_available,
                max_available: role.max_available,
                finalised: campaign.published,
            };
            let inserted_role = new_role.insert(conn).ok_or_else(|| {
                eprintln!("Failed to create role for some reason: {:?}", new_role);
                JsonErr(CampaignError::UnableToCreate, Status::InternalServerError)
            })?;

            for question in role.questions_for_role {
                if questions[question].common_question {
                    // If question is common
                    new_questions[question].role_id = None;
                } else if let None = new_questions[question].role_id {
                    // If question is unique and no role_id assigned to it
                    new_questions[question].role_id = Option::from(inserted_role.id);
                } else {
                    // If question is meant to be unique, but already has a role_id assigned to it
                    eprintln!("Question is not common, yet has multiple roles asking for it");
                    return Err(JsonErr(CampaignError::UnableToCreate, Status::BadRequest));
                }
            }
        }

        for question in new_questions {
<<<<<<< HEAD
            if question.role_ids.len() == 0 {
                return Err(JsonErr(CampaignError::InvalidInput, Status::BadRequest));
            }
            let inserted_question = question.insert(conn).ok_or_else(|| {
=======
            question.insert(conn).ok_or_else(|| {
>>>>>>> 5163b339
                eprintln!("Failed to create question for some reason");
                JsonErr(CampaignError::UnableToCreate, Status::InternalServerError)
            })?;

            // Insert QuestionDataEnum into db here

        }

        Ok(Json(campaign))
    })
    .await
}

#[delete("/<campaign_id>")]
pub async fn delete_campaign(
    campaign_id: i32,
    user: User,
    db: Database,
) -> Result<Json<()>, JsonErr<CampaignError>> {
    db.run(move |conn| {
        // need to be admin to create new campaign
        OrganisationUser::campaign_admin_level(campaign_id, user.id, &conn)
            .is_admin()
            .check()
            .or_else(|_| Err(JsonErr(CampaignError::Unauthorized, Status::Forbidden)))?;

        Campaign::delete_deep(conn, campaign_id);

        Ok(Json(()))
    })
    .await
}

#[derive(Serialize)]
pub struct RolesResponse {
    roles: Vec<Role>,
}

#[derive(Serialize)]
pub enum RolesError {
    CampaignNotFound,
    Unauthorized,
    RoleAlreadyExists,
}

#[get("/<campaign_id>/roles")]
pub async fn roles(
    campaign_id: i32, // campaign_id has namespace conflict
    user: User,
    db: Database,
) -> Result<Json<RolesResponse>, JsonErr<RolesError>> {
    db.run(move |conn| {
        let campaign = Campaign::get_from_id(conn, campaign_id)
            .ok_or_else(|| JsonErr(RolesError::CampaignNotFound, Status::NotFound))?;

        OrganisationUser::campaign_admin_level(campaign_id, user.id, &conn)
            .is_at_least_director()
            .or(campaign.published) // only if not (read only and campaign is unpublished)
            .check()
            .or_else(|_| Err(JsonErr(RolesError::Unauthorized, Status::Forbidden)))?;

        let roles = Role::get_all_from_campaign_id(conn, campaign.id);

        Ok(Json(RolesResponse { roles }))
    })
    .await
}

#[derive(Serialize)]
pub enum LogoError {
    Unauthorized,
    ImageDeletionFailure,
    ImageStoreFailure,
}

#[put("/<campaign_id>/cover_image", data = "<image>")]
pub async fn set_cover_image(
    campaign_id: i32,
    user: User,
    db: Database,
    image: Data<'_>,
) -> Result<Json<String>, JsonErr<LogoError>> {
    db.run(move |conn| {
        OrganisationUser::campaign_admin_level(campaign_id, user.id, &conn)
            .is_at_least_director()
            .check()
            .or_else(|_| Err(JsonErr(LogoError::Unauthorized, Status::Forbidden)))
    })
    .await?;

    let logo_uuid = Uuid::new_v4().as_hyphenated().to_string();

    let image = try_decode_data(image).await.or_else(|_| {
        Err(JsonErr(
            LogoError::ImageDeletionFailure,
            Status::InternalServerError,
        ))
    })?;

    save_image(image, ImageLocation::CAMPAIGNS, &logo_uuid)
        .map_err(|_| JsonErr(LogoError::ImageStoreFailure, Status::InternalServerError))?;

    let logo_uuid_clone = logo_uuid.clone();

    db.run(move |conn| Campaign::set_cover_image(&conn, campaign_id, &logo_uuid_clone))
        .await;

    Ok(Json(get_http_image_path(
        ImageLocation::CAMPAIGNS,
        &logo_uuid,
    )))
}<|MERGE_RESOLUTION|>--- conflicted
+++ resolved
@@ -204,20 +204,14 @@
         }
 
         for question in new_questions {
-<<<<<<< HEAD
-            if question.role_ids.len() == 0 {
-                return Err(JsonErr(CampaignError::InvalidInput, Status::BadRequest));
-            }
-            let inserted_question = question.insert(conn).ok_or_else(|| {
-=======
             question.insert(conn).ok_or_else(|| {
->>>>>>> 5163b339
                 eprintln!("Failed to create question for some reason");
                 JsonErr(CampaignError::UnableToCreate, Status::InternalServerError)
             })?;
 
             // Insert QuestionDataEnum into db here
-
+            // Use the method insert_question_data() of QuestionDataEnum
+            todo!();
         }
 
         Ok(Json(campaign))
