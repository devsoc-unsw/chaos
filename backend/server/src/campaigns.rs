<<<<<<< HEAD
use crate::{database::{
    models::{
        Campaign, CampaignWithRoles, NewCampaignInput, NewQuestion, OrganisationUser, Role,
        RoleUpdate, UpdateCampaignInput, User,
    },
    Database, schema::QuestionTypes,
}, question_types::QuestionDataEnum};
use crate::error::JsonErr;
use rocket::{delete, get, http::Status, post, put, serde::json::Json};
=======
use crate::error::JsonErr;
use crate::{
    database::{
        models::{
            Campaign, CampaignWithRoles, NewCampaignInput, NewQuestion, OrganisationUser, Role,
            RoleUpdate, UpdateCampaignInput, User,
        },
        Database,
    },
    images::{get_http_image_path, save_image, try_decode_data, ImageLocation},
};
use rocket::{data::Data, delete, get, http::Status, post, put, serde::json::Json};
>>>>>>> 0476de4c
use serde::{Deserialize, Serialize};

use uuid::Uuid;

#[derive(Serialize)]
pub enum CampaignError {
    CampaignNotFound,
    Unauthorized,
    UnableToCreate,
    InvalidInput,
}

#[get("/<campaign_id>")]
pub async fn get(campaign_id: i32, db: Database) -> Result<Json<Campaign>, JsonErr<CampaignError>> {
    let mut campaign = db
        .run(move |conn| Campaign::get_from_id(conn, campaign_id))
        .await;

    campaign = campaign.map(|mut campaign| {
        campaign.cover_image = campaign
            .cover_image
            .map(|logo_uuid| get_http_image_path(ImageLocation::ORGANISATIONS, &logo_uuid));
        campaign
    });

    match campaign {
        Some(campaign) => {
            if campaign.published {
                Ok(Json(campaign))
            } else {
                Err(JsonErr(CampaignError::Unauthorized, Status::Forbidden))
            }
        }
        None => Err(JsonErr(CampaignError::CampaignNotFound, Status::NotFound)),
    }
}

#[derive(Serialize)]
pub struct DashboardCampaignGroupings {
    pub current_campaigns: Vec<CampaignWithRoles>,
    pub past_campaigns: Vec<CampaignWithRoles>,
}

#[get("/all")]
pub async fn get_all_campaigns(user: User, db: Database) -> Json<DashboardCampaignGroupings> {
    fn with_http_cover_images(campaigns: Vec<CampaignWithRoles>) -> Vec<CampaignWithRoles> {
        campaigns
            .into_iter()
            .map(CampaignWithRoles::with_http_cover_image)
            .collect()
    }

    let (current_campaigns, past_campaigns) = db
        .run(move |conn| {
            (
                with_http_cover_images(Campaign::get_all_public_with_roles(conn, user.id)),
                with_http_cover_images(Campaign::get_all_public_ended_with_roles(conn, user.id)),
            )
        })
        .await;

    Json(DashboardCampaignGroupings {
        current_campaigns,
        past_campaigns,
    })
}

#[put("/<campaign_id>", data = "<update_campaign>")]
pub async fn update(
    campaign_id: i32,
    update_campaign: Json<UpdateCampaignInput>,
    user: User,
    db: Database,
) -> Result<Json<()>, JsonErr<CampaignError>> {
    db.run(move |conn| {
        OrganisationUser::campaign_admin_level(campaign_id, user.id, &conn)
            .is_at_least_director()
            .check()
            .or_else(|_| Err(JsonErr(CampaignError::Unauthorized, Status::Forbidden)))?;

        Campaign::update(conn, campaign_id, &update_campaign);

        Ok(Json(()))
    })
    .await
}

#[derive(Serialize, Deserialize)]
pub struct RoleInput {
    pub name: String,
    pub description: Option<String>,
    pub min_available: i32,
    pub max_available: i32,
    pub questions_for_role: Vec<usize>,
}

fn default_max_bytes() -> i32 {
    100
}

#[derive(Serialize, Deserialize)]
pub struct QuestionInput {
    pub title: String,
    pub description: Option<String>,
    #[serde(default = "default_max_bytes")]
    pub max_bytes: i32,
    #[serde(default)]
    pub required: bool,
    pub question_data: QuestionDataEnum,
    pub question_type: QuestionTypes,
}

#[derive(Deserialize)]
pub struct NewCampaignWithData {
    pub campaign: NewCampaignInput,
    pub roles: Vec<RoleInput>,
    pub questions: Vec<QuestionInput>,
}

#[post("/", data = "<new_campaign>")]
pub async fn new(
    new_campaign: Json<NewCampaignWithData>,
    user: User,
    db: Database,
) -> Result<Json<Campaign>, JsonErr<CampaignError>> {
    let inner = new_campaign.into_inner();
    let NewCampaignWithData {
        campaign,
        roles,
        questions,
    } = inner;

    let mut question_data:Vec<QuestionDataEnum> = Vec::new();
    questions
        .iter()
        .for_each(|x| {
            question_data.push(x.question_data.clone())
        });

    let mut new_questions: Vec<NewQuestion> = questions
        .into_iter()
        .map(|x| NewQuestion {
            role_ids: vec![],
            title: x.title,
            description: x.description,
            max_bytes: x.max_bytes,
            required: x.required,
            question_type: x.question_type,
        })
        .collect();

    db.run(move |conn| {
        OrganisationUser::organisation_admin_level(campaign.organisation_id, user.id, &conn)
            .is_at_least_director()
            .check()
            .or_else(|_| Err(JsonErr(CampaignError::Unauthorized, Status::Forbidden)))?;

        let campaign = Campaign::create(conn, &campaign).ok_or_else(|| {
            eprintln!("Failed to create campaign for some reason: {:?}", campaign);
            JsonErr(CampaignError::UnableToCreate, Status::InternalServerError)
        })?;

        for role in roles {
            let new_role = RoleUpdate {
                campaign_id: campaign.id,
                name: role.name,
                description: role.description,
                min_available: role.min_available,
                max_available: role.max_available,
                finalised: campaign.published,
            };
            let inserted_role = new_role.insert(conn).ok_or_else(|| {
                eprintln!("Failed to create role for some reason: {:?}", new_role);
                JsonErr(CampaignError::UnableToCreate, Status::InternalServerError)
            })?;

            for question in role.questions_for_role {
                if question < new_questions.len() {
                    new_questions[question].role_ids.push(inserted_role.id);
                }
            }
        }

        for question in new_questions {
            if question.role_ids.len() == 0 {
                return Err(JsonErr(CampaignError::InvalidInput, Status::BadRequest));
            }
            let inserted_question = question.insert(conn).ok_or_else(|| {
                eprintln!("Failed to create question for some reason");
                JsonErr(CampaignError::UnableToCreate, Status::InternalServerError)
            })?;

            // Insert QuestionDataEnum into db here

        }

        Ok(Json(campaign))
    })
    .await
}

#[delete("/<campaign_id>")]
pub async fn delete_campaign(
    campaign_id: i32,
    user: User,
    db: Database,
) -> Result<Json<()>, JsonErr<CampaignError>> {
    db.run(move |conn| {
        // need to be admin to create new campaign
        OrganisationUser::campaign_admin_level(campaign_id, user.id, &conn)
            .is_admin()
            .check()
            .or_else(|_| Err(JsonErr(CampaignError::Unauthorized, Status::Forbidden)))?;

        Campaign::delete_deep(conn, campaign_id);

        Ok(Json(()))
    })
    .await
}

#[derive(Serialize)]
pub struct RolesResponse {
    roles: Vec<Role>,
}

#[derive(Serialize)]
pub enum RolesError {
    CampaignNotFound,
    Unauthorized,
    RoleAlreadyExists,
}

#[get("/<campaign_id>/roles")]
pub async fn roles(
    campaign_id: i32, // campaign_id has namespace conflict
    user: User,
    db: Database,
) -> Result<Json<RolesResponse>, JsonErr<RolesError>> {
    db.run(move |conn| {
        let campaign = Campaign::get_from_id(conn, campaign_id)
            .ok_or_else(|| JsonErr(RolesError::CampaignNotFound, Status::NotFound))?;

        OrganisationUser::campaign_admin_level(campaign_id, user.id, &conn)
            .is_at_least_director()
            .or(campaign.published) // only if not (read only and campaign is unpublished)
            .check()
            .or_else(|_| Err(JsonErr(RolesError::Unauthorized, Status::Forbidden)))?;

        let roles = Role::get_all_from_campaign_id(conn, campaign.id);

        Ok(Json(RolesResponse { roles }))
    })
    .await
}

#[derive(Serialize)]
pub enum LogoError {
    Unauthorized,
    ImageDeletionFailure,
    ImageStoreFailure,
}

#[put("/<campaign_id>/cover_image", data = "<image>")]
pub async fn set_cover_image(
    campaign_id: i32,
    user: User,
    db: Database,
    image: Data<'_>,
) -> Result<Json<String>, JsonErr<LogoError>> {
    db.run(move |conn| {
        OrganisationUser::campaign_admin_level(campaign_id, user.id, &conn)
            .is_at_least_director()
            .check()
            .or_else(|_| Err(JsonErr(LogoError::Unauthorized, Status::Forbidden)))
    })
    .await?;

    let logo_uuid = Uuid::new_v4().as_hyphenated().to_string();

    let image = try_decode_data(image).await.or_else(|_| {
        Err(JsonErr(
            LogoError::ImageDeletionFailure,
            Status::InternalServerError,
        ))
    })?;

    save_image(image, ImageLocation::CAMPAIGNS, &logo_uuid)
        .map_err(|_| JsonErr(LogoError::ImageStoreFailure, Status::InternalServerError))?;

    let logo_uuid_clone = logo_uuid.clone();

    db.run(move |conn| Campaign::set_cover_image(&conn, campaign_id, &logo_uuid_clone))
        .await;

    Ok(Json(get_http_image_path(
        ImageLocation::CAMPAIGNS,
        &logo_uuid,
    )))
}<|MERGE_RESOLUTION|>--- conflicted
+++ resolved
@@ -1,14 +1,3 @@
-<<<<<<< HEAD
-use crate::{database::{
-    models::{
-        Campaign, CampaignWithRoles, NewCampaignInput, NewQuestion, OrganisationUser, Role,
-        RoleUpdate, UpdateCampaignInput, User,
-    },
-    Database, schema::QuestionTypes,
-}, question_types::QuestionDataEnum};
-use crate::error::JsonErr;
-use rocket::{delete, get, http::Status, post, put, serde::json::Json};
-=======
 use crate::error::JsonErr;
 use crate::{
     database::{
@@ -16,12 +5,12 @@
             Campaign, CampaignWithRoles, NewCampaignInput, NewQuestion, OrganisationUser, Role,
             RoleUpdate, UpdateCampaignInput, User,
         },
-        Database,
+        Database, schema::QuestionTypes,
     },
     images::{get_http_image_path, save_image, try_decode_data, ImageLocation},
+    question_types::QuestionDataEnum
 };
 use rocket::{data::Data, delete, get, http::Status, post, put, serde::json::Json};
->>>>>>> 0476de4c
 use serde::{Deserialize, Serialize};
 
 use uuid::Uuid;
