--- conflicted
+++ resolved
@@ -1,12 +1,9 @@
 use crate::database::{
     models::{
-<<<<<<< HEAD
         Application, Campaign, CampaignWithRoles, NewCampaignInput, OrganisationUser, Role,
         UpdateCampaignInput, User,
-=======
         Campaign, CampaignWithRoles, NewCampaignInput, OrganisationUser, Role, UpdateCampaignInput,
         User, Application,
->>>>>>> 601927bd
     },
     Database,
 };
