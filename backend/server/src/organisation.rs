use crate::database::{
    models::{
<<<<<<< HEAD
        Campaign, NewOrganisation, NewOrganisationUser, Organisation, OrganisationUser, SuperUser,
        User,
    },
    schema::AdminLevel,
=======
        Campaign, NewOrganisation, Organisation, OrganisationUser, SuperUser, User,
        NewOrganisationUser,
    },
>>>>>>> 601927bd
    Database,
    schema::AdminLevel,
};
use chrono::NaiveDateTime;
use rocket::{
    delete, get, post, put,
    serde::{json::Json, Serialize},
};
use std::collections::HashMap;

#[derive(Serialize)]
pub enum NewOrgError {
    OrgNameAlreadyExists,
    FailedToJoin,
}

#[derive(Serialize)]
pub enum OrgError {
    OrgNotFound,
    InsufficientPerms,
    UserIsNotInOrg,
    UserAlreadyInOrg,
}

#[post("/new", data = "<organisation>")]
pub async fn new(
    organisation: Json<NewOrganisation>,
    user: SuperUser,
    db: Database,
) -> Result<(), Json<NewOrgError>> {
    db.run(move |conn| {
        let org = NewOrganisation::insert(&organisation, &conn)
            .ok_or(Json(NewOrgError::OrgNameAlreadyExists))?;

        let org_user = NewOrganisationUser {
            user_id: user.user().id,
            organisation_id: org.id,
            admin_level: AdminLevel::Admin,
        };

<<<<<<< HEAD
        org_user
            .insert(conn)
            .ok_or(Json(NewOrgError::FailedToJoin))?;
=======
        org_user.insert(conn)
                .ok_or(Json(NewOrgError::FailedToJoin))?;
>>>>>>> 601927bd

        Ok(())
    })
    .await
}

// ============ /organisation/<org_id> ============

#[get("/<org_id>")]
pub async fn get_from_id(
    org_id: i32,
    _user: User,
    db: Database,
) -> Result<Json<Organisation>, Json<OrgError>> {
    db.run(move |conn| {
        Organisation::get_from_id(&conn, org_id)
            .ok_or(Json(OrgError::OrgNotFound))
            .map(|v| Json(v))
    })
    .await
}

#[get("/", data = "<orgs>")]
pub async fn get_from_ids(
    orgs: Json<Vec<i32>>,
    _user: User,
    db: Database,
) -> Result<Json<HashMap<i32, Organisation>>, Json<OrgError>> {
    db.run(move |conn| {
        let mut res = HashMap::with_capacity(orgs.len());

        for id in orgs.into_inner() {
            res.insert(
                id,
                Organisation::get_from_id(&conn, id).ok_or(Json(OrgError::OrgNotFound))?,
            );
        }

        Ok(Json(res))
    })
    .await
}

#[delete("/<org_id>")]
pub async fn delete(org_id: i32, _user: SuperUser, db: Database) -> Result<(), Json<OrgError>> {
    db.run(move |conn| Organisation::delete_deep(&conn, org_id))
        .await
        .ok_or(Json(OrgError::OrgNotFound))
}

// ============ /organisation/<org_id>/superusers ============

#[get("/<org_id>/superusers")]
pub async fn get_admins(
    org_id: i32,
    _user: User,
    db: Database,
) -> Result<Json<Vec<i32>>, Json<OrgError>> {
    let res = db
        .run(move |conn| Organisation::get_admin_ids(&conn, org_id))
        .await;

    match res {
        Some(ids) => Ok(Json(ids)),
        None => Err(Json(OrgError::OrgNotFound)),
    }
}

#[put("/<org_id>/admins", data = "<admins>")]
pub async fn set_admins(
    org_id: i32,
    user: User,
    db: Database,
    admins: Json<Vec<i32>>,
) -> Result<Json<()>, Json<OrgError>> {
    let res = db
        .run(move |conn| Organisation::get_admin_ids(&conn, org_id))
        .await;

    match res {
        Some(ids) => {
            if !ids.contains(&user.id) {
                return Err(Json(OrgError::InsufficientPerms));
            } else {
                db.run(move |conn| Organisation::set_admins(&conn, org_id, &admins))
                    .await;
                Ok(Json(()))
            }
        }

        None => Err(Json(OrgError::OrgNotFound)),
    }
}

#[get("/<org_id>/is_admin")]
pub async fn is_admin(org_id: i32, user: User, db: Database) -> Json<bool> {
    let res = db
        .run(move |conn| Organisation::get_admin_ids(&conn, org_id))
        .await;

    match res {
        Some(ids) => Json(ids.contains(&user.id) || user.superuser),
        None => Json(false),
    }
}

#[derive(Serialize)]
pub struct CampaignResponse {
    pub id: i32,
    pub name: String,
    pub cover_image: Option<Vec<u8>>,
    pub description: String,
    pub starts_at: NaiveDateTime,
    pub ends_at: NaiveDateTime,
    pub published: bool,
}

impl std::convert::From<Campaign> for CampaignResponse {
    fn from(campaign: Campaign) -> Self {
        Self {
            id: campaign.id,
            name: campaign.name,
            cover_image: campaign.cover_image,
            description: campaign.description,
            starts_at: campaign.starts_at,
            ends_at: campaign.ends_at,
            published: campaign.published,
        }
    }
}

#[derive(Serialize)]
pub struct GetCampaignsResponse {
    campaigns: Vec<CampaignResponse>,
}

#[get("/<org_id>/campaigns")]
pub async fn get_associated_campaigns(
    org_id: i32,
    user: User,
    db: Database,
) -> Json<GetCampaignsResponse> {
    db.run(move |conn| {
        let is_director = OrganisationUser::organisation_admin_level(org_id, user.id, conn)
            .is_at_least_director()
            .check()
            .is_ok();

        Json(GetCampaignsResponse {
            campaigns: Campaign::get_all_from_org_id(conn, org_id)
                .into_iter()
                .filter(|v| v.published || is_director)
                .map(CampaignResponse::from)
                .collect(),
        })
    })
    .await
}

#[post("/<organisation_id>/invite/<user_id>", data = "<admin_level>")]
pub async fn invite_uid(
    organisation_id: i32,
    admin_level: Json<AdminLevel>,
    user_id: i32,
    user: User,
    db: Database,
) -> Result<(), Json<OrgError>> {
    db.run(move |conn| {
        let mut level = OrganisationUser::organisation_admin_level(organisation_id, user.id, conn)
            .check()
            .map_err(|_| Json(OrgError::InsufficientPerms))?
            .0;

        if user.superuser {
            level = AdminLevel::Admin;
        }

        let admin_level = admin_level.into_inner();

        if level.geq(admin_level) {
            let new_user = NewOrganisationUser {
                user_id,
                organisation_id,
                admin_level,
            };

            new_user
                .insert(conn)
                .map(|_| ())
                .ok_or(Json(OrgError::UserAlreadyInOrg))
        } else {
            Err(Json(OrgError::InsufficientPerms))
        }
    })
    .await
}<|MERGE_RESOLUTION|>--- conflicted
+++ resolved
@@ -1,15 +1,9 @@
 use crate::database::{
     models::{
-<<<<<<< HEAD
         Campaign, NewOrganisation, NewOrganisationUser, Organisation, OrganisationUser, SuperUser,
         User,
     },
     schema::AdminLevel,
-=======
-        Campaign, NewOrganisation, Organisation, OrganisationUser, SuperUser, User,
-        NewOrganisationUser,
-    },
->>>>>>> 601927bd
     Database,
     schema::AdminLevel,
 };
@@ -50,14 +44,9 @@
             admin_level: AdminLevel::Admin,
         };
 
-<<<<<<< HEAD
         org_user
             .insert(conn)
             .ok_or(Json(NewOrgError::FailedToJoin))?;
-=======
-        org_user.insert(conn)
-                .ok_or(Json(NewOrgError::FailedToJoin))?;
->>>>>>> 601927bd
 
         Ok(())
     })
