--- conflicted
+++ resolved
@@ -1,12 +1,5 @@
 use crate::database::{
-<<<<<<< HEAD
     models::{Campaign, NewOrganisation, Organisation, OrganisationUser, SuperUser, User},
-=======
-    models::{
-        Campaign, NewOrganisation, Organisation, OrganisationUser, SuperUser, User,
-        NewOrganisationUser,
-    },
->>>>>>> 601927bd
     Database,
     schema::AdminLevel,
 };
