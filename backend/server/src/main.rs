--- conflicted
+++ resolved
@@ -1,20 +1,11 @@
 use anyhow::Result;
-<<<<<<< HEAD
-use axum::routing::patch;
-use axum::{routing::get, routing::post, Router};
-use jsonwebtoken::{DecodingKey, EncodingKey};
-=======
 use axum::{routing::get, Router};
 use jsonwebtoken::{Algorithm, DecodingKey, EncodingKey, Header, Validation};
->>>>>>> afe948da
 use models::app::AppState;
 use snowflake::SnowflakeIdGenerator;
 use sqlx::postgres::PgPoolOptions;
 use std::env;
-<<<<<<< HEAD
-=======
 use crate::handler::auth::google_callback;
->>>>>>> afe948da
 
 mod handler;
 mod models;
@@ -65,36 +56,7 @@
 
     let app = Router::new()
         .route("/", get(|| async { "Hello, World!" }))
-<<<<<<< HEAD
-        .route(
-            "/api/v1/organisation",
-            post(handler::organisation::create_organisation),
-        )
-        .route(
-            "/api/v1/organisation/:organisation_id",
-            get(handler::organisation::get_organisation)
-                .delete(handler::organisation::delete_organisation),
-        )
-        .route(
-            "/api/v1/organisation/:organisation_id/campaigns",
-            get(handler::organisation::get_organisation_campaigns),
-        )
-        .route(
-            "/api/v1/organisation/:organisation_id/logo",
-            patch(handler::organisation::update_organisation_logo),
-        )
-        .route(
-            "/api/v1/organisation/:organisation_id/members",
-            get(handler::organisation::get_organisation_admins)
-                .put(handler::organisation::update_organisation_admins),
-        )
-        .route(
-            "/api/v1/organisation/:organisation_id/campaign",
-            post(handler::organisation::create_campaign_for_organisation),
-        )
-=======
         .route("/api/auth/callback/google", get(google_callback))
->>>>>>> afe948da
         .with_state(state);
 
     let listener = tokio::net::TcpListener::bind("0.0.0.0:3000").await.unwrap();
