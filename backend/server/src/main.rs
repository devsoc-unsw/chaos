--- conflicted
+++ resolved
@@ -1,18 +1,10 @@
 use crate::handler::auth::google_callback;
-<<<<<<< HEAD
-use anyhow::Result;
-use axum::{
-    routing::{delete, get, patch, put},
-    Router,
-};
-use handler::campaign;
-=======
 use crate::handler::organisation::OrganisationHandler;
+use crate::handler::campaign::CampaignHandler;
 use crate::models::storage::Storage;
 use anyhow::Result;
 use axum::routing::{get, patch, post, put};
 use axum::Router;
->>>>>>> 16972dad
 use jsonwebtoken::{Algorithm, DecodingKey, EncodingKey, Header, Validation};
 use models::{app::AppState};
 use snowflake::SnowflakeIdGenerator;
@@ -73,24 +65,6 @@
     let app = Router::new()
         .route("/", get(|| async { "Hello, World!" }))
         .route("/api/auth/callback/google", get(google_callback))
-<<<<<<< HEAD
-        .route("/api/v1/campaign", get(handler::campaign::get_campaigns))
-        .route(
-            "/api/v1/campaign/:campaign_id",
-            get(handler::campaign::get_campaign),
-        )
-        .route(
-            "/api/v1/campaign/:campaign_id",
-            put(handler::campaign::update_campaign),
-        )
-        .route(
-            "/api/v1/campaign/:campaign_id",
-            delete(handler::campaign::delete_campaign),
-        )
-        .route(
-            "/api/v1/campaign/:campaign_id",
-            put(handler::campaign::update_campaign_banner),
-=======
         .route("/api/v1/organisation", post(OrganisationHandler::create))
         .route(
             "/api/v1/organisation/:id",
@@ -115,8 +89,22 @@
             get(OrganisationHandler::get_admins)
                 .put(OrganisationHandler::update_admins)
                 .delete(OrganisationHandler::remove_admin),
->>>>>>> 16972dad
         )
+        .route(
+            "/api/v1/campaign/:campaign_id",
+            get(CampaigHandler::get),
+        )
+        .route(
+            "/api/v1/campaign/:campaign_id",
+            put(CampaigHandler::update),
+        )
+        .route(
+            "/api/v1/campaign/:campaign_id",
+            delete(CampaignHandler::delete),
+        )
+        .route(
+            "/api/v1/campaign/:campaign_id",
+            put(CampaignHandler::update_banner))
         .with_state(state);
 
     let listener = tokio::net::TcpListener::bind("0.0.0.0:3000").await.unwrap();
