use anyhow::Result;
use axum::{routing::get, Router};
use jsonwebtoken::{Algorithm, DecodingKey, EncodingKey, Header, Validation};
use models::app::AppState;
use snowflake::SnowflakeIdGenerator;
use sqlx::postgres::PgPoolOptions;
use std::env;
use crate::handler::auth::google_callback;

mod handler;
mod models;
mod service;

#[tokio::main]
async fn main() -> Result<()> {
    dotenvy::dotenv()?;

    // Initialise DB connection
    let db_url = env::var("DATABASE_URL")
        .expect("Error getting DATABASE_URL")
        .to_string();
    let pool = PgPoolOptions::new()
        .max_connections(5)
        .connect(db_url.as_str())
        .await
        .expect("Cannot connect to database");

    // Initialise JWT settings
    let jwt_secret = env::var("JWT_SECRET")
        .expect("Error getting JWT_SECRET")
        .to_string();
    // let jwt_secret = "I want to cry";
    let encoding_key = EncodingKey::from_secret(jwt_secret.as_bytes());
    let decoding_key = DecodingKey::from_secret(jwt_secret.as_bytes());
    let jwt_header = Header::new(Algorithm::HS512);
    let mut jwt_validator = Validation::new(Algorithm::HS512);
    jwt_validator.set_issuer(&["Chaos"]);
    jwt_validator.set_audience(&["chaos.devsoc.app"]);

    // Initialise reqwest client
    let ctx = reqwest::Client::new();

    // Initialise Snowflake Generator
    let snowflake_generator = SnowflakeIdGenerator::new(1, 1);

    // Add all data to AppState
    let state = AppState {
        db: pool,
        ctx,
        encoding_key,
        decoding_key,
        jwt_header,
        jwt_validator,
        snowflake_generator,
    };

    let app = Router::new()
        .route("/", get(|| async { "Hello, World!" }))
<<<<<<< HEAD
        .route("api/v1/user/:user_id", get(handler::user::get_username)); 
=======
        .route("/api/auth/callback/google", get(google_callback))
>>>>>>> 84f63246
        .with_state(state);

    let listener = tokio::net::TcpListener::bind("0.0.0.0:3000").await.unwrap();
    axum::serve(listener, app).await.unwrap();

    Ok(())
}<|MERGE_RESOLUTION|>--- conflicted
+++ resolved
@@ -56,11 +56,7 @@
 
     let app = Router::new()
         .route("/", get(|| async { "Hello, World!" }))
-<<<<<<< HEAD
-        .route("api/v1/user/:user_id", get(handler::user::get_username)); 
-=======
         .route("/api/auth/callback/google", get(google_callback))
->>>>>>> 84f63246
         .with_state(state);
 
     let listener = tokio::net::TcpListener::bind("0.0.0.0:3000").await.unwrap();
