use crate::handler::auth::google_callback;
use crate::handler::campaign::CampaignHandler;
use crate::handler::organisation::OrganisationHandler;
use crate::models::storage::Storage;
use anyhow::Result;
use axum::routing::{get, patch, post};
use axum::Router;
use handler::role::RoleHandler;
use jsonwebtoken::{Algorithm, DecodingKey, EncodingKey, Header, Validation};
use models::app::AppState;
use snowflake::SnowflakeIdGenerator;
use sqlx::postgres::PgPoolOptions;
use std::env;

mod handler;
mod models;
mod service;

#[tokio::main]
async fn main() -> Result<()> {
    dotenvy::dotenv()?;

    // Initialise DB connection
    let db_url = env::var("DATABASE_URL")
        .expect("Error getting DATABASE_URL")
        .to_string();
    let pool = PgPoolOptions::new()
        .max_connections(5)
        .connect(db_url.as_str())
        .await
        .expect("Cannot connect to database");

    // Initialise JWT settings
    let jwt_secret = env::var("JWT_SECRET")
        .expect("Error getting JWT_SECRET")
        .to_string();
    // let jwt_secret = "I want to cry";
    let encoding_key = EncodingKey::from_secret(jwt_secret.as_bytes());
    let decoding_key = DecodingKey::from_secret(jwt_secret.as_bytes());
    let jwt_header = Header::new(Algorithm::HS512);
    let mut jwt_validator = Validation::new(Algorithm::HS512);
    jwt_validator.set_issuer(&["Chaos"]);
    jwt_validator.set_audience(&["chaos.devsoc.app"]);

    // Initialise reqwest client
    let ctx = reqwest::Client::new();

    // Initialise Snowflake Generator
    let snowflake_generator = SnowflakeIdGenerator::new(1, 1);

    // Initialise S3 bucket
    let storage_bucket = Storage::init_bucket();

    // Add all data to AppState
    let state = AppState {
        db: pool,
        ctx,
        encoding_key,
        decoding_key,
        jwt_header,
        jwt_validator,
        snowflake_generator,
        storage_bucket,
    };

    let app = Router::new()
        .route("/", get(|| async { "Hello, World!" }))
        .route("/api/auth/callback/google", get(google_callback))
        .route("/api/v1/organisation", post(OrganisationHandler::create))
        .route(
            "/api/v1/organisation/:id",
            get(OrganisationHandler::get).delete(OrganisationHandler::delete),
        )
        .route(
            "/api/v1/organisation/:id/campaign",
            get(OrganisationHandler::get_campaigns).post(OrganisationHandler::create_campaign),
        )
        .route(
            "/api/v1/organisation/:id/logo",
            patch(OrganisationHandler::update_logo),
        )
        .route(
            "/api/v1/organisation/:id/member",
            get(OrganisationHandler::get_members)
                .put(OrganisationHandler::update_members)
                .delete(OrganisationHandler::remove_member),
        )
        .route(
            "/api/v1/organisation/:id/admin",
            get(OrganisationHandler::get_admins)
                .put(OrganisationHandler::update_admins)
                .delete(OrganisationHandler::remove_admin),
        )
        .route(
<<<<<<< HEAD
            "/api/v1/campaign/:id/role", 
            post(RoleHandler::create)
        )
        .route(
            "/api/v1/campaign/:id/roles",
            get(RoleHandler::get_roles)
        )
        .route(
            "/api/v1/role/:id", 
            get(RoleHandler::get)
                .put(RoleHandler::update)
                .delete(RoleHandler::delete)
=======
            "/api/v1/campaign/:id",
            get(CampaignHandler::get)
                .put(CampaignHandler::update)
                .delete(CampaignHandler::delete),
        )
        .route("/api/v1/campaign", get(CampaignHandler::get_all))
        .route(
            "/api/v1/campaign/:id/banner",
            patch(CampaignHandler::update_banner),
>>>>>>> ff4cff40
        )
        .with_state(state);

    let listener = tokio::net::TcpListener::bind("0.0.0.0:3000").await.unwrap();
    axum::serve(listener, app).await.unwrap();

    Ok(())
}<|MERGE_RESOLUTION|>--- conflicted
+++ resolved
@@ -92,7 +92,6 @@
                 .delete(OrganisationHandler::remove_admin),
         )
         .route(
-<<<<<<< HEAD
             "/api/v1/campaign/:id/role", 
             post(RoleHandler::create)
         )
@@ -105,7 +104,8 @@
             get(RoleHandler::get)
                 .put(RoleHandler::update)
                 .delete(RoleHandler::delete)
-=======
+        )
+        .route(
             "/api/v1/campaign/:id",
             get(CampaignHandler::get)
                 .put(CampaignHandler::update)
@@ -115,7 +115,6 @@
         .route(
             "/api/v1/campaign/:id/banner",
             patch(CampaignHandler::update_banner),
->>>>>>> ff4cff40
         )
         .with_state(state);
 
