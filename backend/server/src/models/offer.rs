--- conflicted
+++ resolved
@@ -1,11 +1,8 @@
-<<<<<<< HEAD
-=======
 //! Offer management for Chaos.
 //! 
 //! This module provides functionality for managing job offers in recruitment campaigns,
 //! including creation, updates, and email notifications.
 
->>>>>>> 3a4e879c
 use crate::models::email::{ChaosEmail, EmailCredentials, EmailParts};
 use crate::models::email_template::EmailTemplate;
 use crate::models::error::ChaosError;
