use axum::http::StatusCode;
use axum::response::{IntoResponse, Redirect, Response};

/// Custom error enum for Chaos.
///
/// Handles all errors thrown by libraries (when `?` is used) alongside
/// specific errors for business logic.
#[derive(thiserror::Error, Debug)]
pub enum ChaosError {
    #[error("Not logged in")]
    NotLoggedIn,

    #[error("Not authorized")]
    Unauthorized,

    #[error("Forbidden operation")]
    ForbiddenOperation,

    #[error("Bad request")]
    BadRequest,

    #[error("SQLx error")]
    DatabaseError(#[from] sqlx::Error),

    #[error("Reqwest error")]
    ReqwestError(#[from] reqwest::Error),

    #[error("OAuth2 error")]
    OAuthError(
        #[from]
        oauth2::RequestTokenError<
            oauth2::reqwest::Error<reqwest::Error>,
            oauth2::StandardErrorResponse<oauth2::basic::BasicErrorResponseType>,
        >,
    ),

    #[error("S3 error")]
    StorageError(#[from] s3::error::S3Error),
}

/// Implementation for converting errors into responses. Manages error code and message returned.
impl IntoResponse for ChaosError {
    fn into_response(self) -> Response {
        match self {
            ChaosError::NotLoggedIn => Redirect::temporary("/auth/google").into_response(),
            ChaosError::Unauthorized => (StatusCode::UNAUTHORIZED, "Unauthorized").into_response(),
            ChaosError::ForbiddenOperation => {
                (StatusCode::FORBIDDEN, "Forbidden operation").into_response()
            }
<<<<<<< HEAD
            ChaosError::ServerError(e) => {
                (StatusCode::INTERNAL_SERVER_ERROR, e.to_string()).into_response()
            }
=======
            ChaosError::BadRequest => (StatusCode::BAD_REQUEST, "Bad request").into_response(),
            ChaosError::DatabaseError(db_error) => match db_error {
                // We only care about the RowNotFound error, as others are miscellaneous DB errors.
                sqlx::Error::RowNotFound => (StatusCode::NOT_FOUND, "Not found").into_response(),
                _ => (StatusCode::INTERNAL_SERVER_ERROR, "Internal server error").into_response(),
            },
            _ => (StatusCode::INTERNAL_SERVER_ERROR, "Internal server error").into_response(),
>>>>>>> 16972dad
        }
    }
}<|MERGE_RESOLUTION|>--- conflicted
+++ resolved
@@ -47,11 +47,6 @@
             ChaosError::ForbiddenOperation => {
                 (StatusCode::FORBIDDEN, "Forbidden operation").into_response()
             }
-<<<<<<< HEAD
-            ChaosError::ServerError(e) => {
-                (StatusCode::INTERNAL_SERVER_ERROR, e.to_string()).into_response()
-            }
-=======
             ChaosError::BadRequest => (StatusCode::BAD_REQUEST, "Bad request").into_response(),
             ChaosError::DatabaseError(db_error) => match db_error {
                 // We only care about the RowNotFound error, as others are miscellaneous DB errors.
@@ -59,7 +54,6 @@
                 _ => (StatusCode::INTERNAL_SERVER_ERROR, "Internal server error").into_response(),
             },
             _ => (StatusCode::INTERNAL_SERVER_ERROR, "Internal server error").into_response(),
->>>>>>> 16972dad
         }
     }
 }