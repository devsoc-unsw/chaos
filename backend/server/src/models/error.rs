//! Error handling module for the Chaos application.
//! 
//! This module defines the core error types and their conversion to HTTP responses.
//! It provides a unified error handling system that covers both application-specific
//! errors and errors from external dependencies.

use axum::http::StatusCode;
use axum::response::{IntoResponse, Redirect, Response};

/// Custom error enum for Chaos.
///
/// Handles all errors thrown by libraries (when `?` is used) alongside
/// specific errors for business logic. Each variant represents a different
/// type of error that can occur in the application, from authentication
/// failures to database errors.
#[derive(thiserror::Error, Debug)]
pub enum ChaosError {
    /// User is not authenticated
    #[error("Not logged in")]
    NotLoggedIn,

    /// User is authenticated but not authorized for the operation
    #[error("Not authorized")]
    Unauthorized,

    /// Operation is forbidden for the current user
    #[error("Forbidden operation")]
    ForbiddenOperation,

    /// Invalid request parameters or data
    #[error("Bad request")]
    BadRequest,

<<<<<<< HEAD
    #[error("Application closed")]
    ApplicationClosed,

    #[error("Campagin closed")]
    CampaignClosed,

=======
    /// Application period has ended
    #[error("Application closed")]
    ApplicationClosed,

    /// Campaign period has ended
    #[error("Campagin closed")]
    CampaignClosed,

    /// Database operation failed
>>>>>>> 3a4e879c
    #[error("SQLx error")]
    DatabaseError(#[from] sqlx::Error),

    /// HTTP request failed
    #[error("Reqwest error")]
    ReqwestError(#[from] reqwest::Error),

    /// OAuth2 authentication failed
    #[error("OAuth2 error")]
    OAuthError(
        #[from]
        oauth2::RequestTokenError<
            oauth2::reqwest::Error<reqwest::Error>,
            oauth2::StandardErrorResponse<oauth2::basic::BasicErrorResponseType>,
        >,
    ),

    /// S3 storage operation failed
    #[error("S3 error")]
    StorageError(#[from] s3::error::S3Error),

    /// Environment variable loading failed
    #[error("DotEnvy error")]
    DotEnvyError(#[from] dotenvy::Error),

    /// Template parsing failed
    #[error("Templating error")]
    TemplateError(#[from] handlebars::TemplateError),

    /// Template rendering failed
    #[error("Template rendering error")]
    TemplateRendorError(#[from] handlebars::RenderError),

<<<<<<< HEAD
    #[error("Lettre error")]
    LettreError(#[from] lettre::error::Error),

    #[error("Email address error")]
    AddressError(#[from] lettre::address::AddressError),

=======
    /// Email sending failed
    #[error("Lettre error")]
    LettreError(#[from] lettre::error::Error),

    /// Invalid email address
    #[error("Email address error")]
    AddressError(#[from] lettre::address::AddressError),

    /// SMTP transport failed
>>>>>>> 3a4e879c
    #[error("SMTP transport error")]
    SmtpTransportError(#[from] lettre::transport::smtp::Error),
}

/// Implementation for converting errors into HTTP responses.
/// 
/// This implementation maps each error type to an appropriate HTTP status code
/// and response format. It handles both application-specific errors and
/// errors from external dependencies.
impl IntoResponse for ChaosError {
    fn into_response(self) -> Response {
        match self {
            ChaosError::NotLoggedIn => Redirect::temporary("/auth/google").into_response(),
            ChaosError::Unauthorized => (StatusCode::UNAUTHORIZED, "Unauthorized").into_response(),
            ChaosError::ForbiddenOperation => {
                (StatusCode::FORBIDDEN, "Forbidden operation").into_response()
            }
            ChaosError::BadRequest => (StatusCode::BAD_REQUEST, "Bad request").into_response(),
            ChaosError::ApplicationClosed => (StatusCode::BAD_REQUEST, "Application closed").into_response(),
            ChaosError::CampaignClosed => (StatusCode::BAD_REQUEST, "Campaign closed").into_response(),
            ChaosError::DatabaseError(db_error) => match db_error {
                sqlx::Error::RowNotFound => (StatusCode::NOT_FOUND, "Not found").into_response(),
                _ => (StatusCode::INTERNAL_SERVER_ERROR, format!("Database error: {}", db_error)).into_response(),
            },
            ChaosError::ReqwestError(e) => (StatusCode::INTERNAL_SERVER_ERROR, format!("HTTP request error: {}", e)).into_response(),
            ChaosError::OAuthError(e) => (StatusCode::INTERNAL_SERVER_ERROR, format!("OAuth error: {}", e)).into_response(),
            ChaosError::StorageError(e) => (StatusCode::INTERNAL_SERVER_ERROR, format!("Storage error: {}", e)).into_response(),
            ChaosError::DotEnvyError(e) => (StatusCode::INTERNAL_SERVER_ERROR, format!("Environment error: {}", e)).into_response(),
            ChaosError::TemplateError(e) => (StatusCode::INTERNAL_SERVER_ERROR, format!("Template error: {}", e)).into_response(),
            ChaosError::TemplateRendorError(e) => (StatusCode::INTERNAL_SERVER_ERROR, format!("Template render error: {}", e)).into_response(),
            ChaosError::LettreError(e) => (StatusCode::INTERNAL_SERVER_ERROR, format!("Email error: {}", e)).into_response(),
            ChaosError::AddressError(e) => (StatusCode::INTERNAL_SERVER_ERROR, format!("Email address error: {}", e)).into_response(),
            ChaosError::SmtpTransportError(e) => (StatusCode::INTERNAL_SERVER_ERROR, format!("SMTP error: {}", e)).into_response(),
        }
    }
}<|MERGE_RESOLUTION|>--- conflicted
+++ resolved
@@ -31,14 +31,6 @@
     #[error("Bad request")]
     BadRequest,
 
-<<<<<<< HEAD
-    #[error("Application closed")]
-    ApplicationClosed,
-
-    #[error("Campagin closed")]
-    CampaignClosed,
-
-=======
     /// Application period has ended
     #[error("Application closed")]
     ApplicationClosed,
@@ -48,7 +40,6 @@
     CampaignClosed,
 
     /// Database operation failed
->>>>>>> 3a4e879c
     #[error("SQLx error")]
     DatabaseError(#[from] sqlx::Error),
 
@@ -82,14 +73,6 @@
     #[error("Template rendering error")]
     TemplateRendorError(#[from] handlebars::RenderError),
 
-<<<<<<< HEAD
-    #[error("Lettre error")]
-    LettreError(#[from] lettre::error::Error),
-
-    #[error("Email address error")]
-    AddressError(#[from] lettre::address::AddressError),
-
-=======
     /// Email sending failed
     #[error("Lettre error")]
     LettreError(#[from] lettre::error::Error),
@@ -99,7 +82,6 @@
     AddressError(#[from] lettre::address::AddressError),
 
     /// SMTP transport failed
->>>>>>> 3a4e879c
     #[error("SMTP transport error")]
     SmtpTransportError(#[from] lettre::transport::smtp::Error),
 }
@@ -121,18 +103,11 @@
             ChaosError::ApplicationClosed => (StatusCode::BAD_REQUEST, "Application closed").into_response(),
             ChaosError::CampaignClosed => (StatusCode::BAD_REQUEST, "Campaign closed").into_response(),
             ChaosError::DatabaseError(db_error) => match db_error {
+                // We only care about the RowNotFound error, as others are miscellaneous DB errors.
                 sqlx::Error::RowNotFound => (StatusCode::NOT_FOUND, "Not found").into_response(),
-                _ => (StatusCode::INTERNAL_SERVER_ERROR, format!("Database error: {}", db_error)).into_response(),
+                _ => (StatusCode::INTERNAL_SERVER_ERROR, "Internal server error").into_response(),
             },
-            ChaosError::ReqwestError(e) => (StatusCode::INTERNAL_SERVER_ERROR, format!("HTTP request error: {}", e)).into_response(),
-            ChaosError::OAuthError(e) => (StatusCode::INTERNAL_SERVER_ERROR, format!("OAuth error: {}", e)).into_response(),
-            ChaosError::StorageError(e) => (StatusCode::INTERNAL_SERVER_ERROR, format!("Storage error: {}", e)).into_response(),
-            ChaosError::DotEnvyError(e) => (StatusCode::INTERNAL_SERVER_ERROR, format!("Environment error: {}", e)).into_response(),
-            ChaosError::TemplateError(e) => (StatusCode::INTERNAL_SERVER_ERROR, format!("Template error: {}", e)).into_response(),
-            ChaosError::TemplateRendorError(e) => (StatusCode::INTERNAL_SERVER_ERROR, format!("Template render error: {}", e)).into_response(),
-            ChaosError::LettreError(e) => (StatusCode::INTERNAL_SERVER_ERROR, format!("Email error: {}", e)).into_response(),
-            ChaosError::AddressError(e) => (StatusCode::INTERNAL_SERVER_ERROR, format!("Email address error: {}", e)).into_response(),
-            ChaosError::SmtpTransportError(e) => (StatusCode::INTERNAL_SERVER_ERROR, format!("SMTP error: {}", e)).into_response(),
+            _ => (StatusCode::INTERNAL_SERVER_ERROR, "Internal server error").into_response(),
         }
     }
 }