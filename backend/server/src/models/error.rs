--- conflicted
+++ resolved
@@ -8,18 +8,6 @@
 #[derive(thiserror::Error, Debug)]
 pub enum ChaosError {
     #[error("Not logged in")]
-<<<<<<< HEAD
-    NotLoggedInError,
-
-    #[error("Not authorized")]
-    UnauthorizedError,
-
-    #[error("Forbidden operation")]
-    ForbiddenOperationError,
-
-    #[error("Bad request")]
-    BadRequest,
-=======
     NotLoggedIn,
 
     #[error("Not authorized")]
@@ -27,7 +15,9 @@
 
     #[error("Forbidden operation")]
     ForbiddenOperation,
->>>>>>> 1405e972
+  
+    #[error("Bad request")]
+    BadRequest,
 
     #[error("SQLx error")]
     DatabaseError(#[from] sqlx::Error),
@@ -36,7 +26,6 @@
     ReqwestError(#[from] reqwest::Error),
 
     #[error("OAuth2 error")]
-<<<<<<< HEAD
     OAuthError(
         #[from]
         oauth2::RequestTokenError<
@@ -47,39 +36,22 @@
 
     #[error("S3 error")]
     StorageError(#[from] s3::error::S3Error),
-=======
-    OAuthError(#[from] oauth2::RequestTokenError<oauth2::reqwest::Error<reqwest::Error>, oauth2::StandardErrorResponse<oauth2::basic::BasicErrorResponseType>>)
->>>>>>> 1405e972
 }
 
 /// Implementation for converting errors into responses. Manages error code and message returned.
 impl IntoResponse for ChaosError {
     fn into_response(self) -> Response {
         match self {
-<<<<<<< HEAD
-            ChaosError::NotLoggedInError => Redirect::temporary("/auth/google").into_response(),
-            ChaosError::UnauthorizedError => {
-                (StatusCode::UNAUTHORIZED, "Unauthorized").into_response()
-            }
-            ChaosError::ForbiddenOperationError => {
-                (StatusCode::FORBIDDEN, "Forbidden operation").into_response()
-            }
-            ChaosError::BadRequest => (StatusCode::BAD_REQUEST, "Bad request").into_response(),
-=======
             ChaosError::NotLoggedIn => Redirect::temporary("/auth/google").into_response(),
             ChaosError::Unauthorized => (StatusCode::UNAUTHORIZED, "Unauthorized").into_response(),
             ChaosError::ForbiddenOperation => (StatusCode::FORBIDDEN, "Forbidden operation").into_response(),
->>>>>>> 1405e972
+            ChaosError::BadRequest => (StatusCode::BAD_REQUEST, "Bad request").into_response(),
             ChaosError::DatabaseError(db_error) => match db_error {
                 // We only care about the RowNotFound error, as others are miscellaneous DB errors.
                 sqlx::Error::RowNotFound => (StatusCode::NOT_FOUND, "Not found").into_response(),
                 _ => (StatusCode::INTERNAL_SERVER_ERROR, "Internal server error").into_response(),
             },
-<<<<<<< HEAD
-            _ => (StatusCode::INTERNAL_SERVER_ERROR, "Internal server error").into_response(),
-=======
             _ => (StatusCode::INTERNAL_SERVER_ERROR, "Internal server error").into_response()
->>>>>>> 1405e972
         }
     }
 }