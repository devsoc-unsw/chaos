--- conflicted
+++ resolved
@@ -517,11 +517,7 @@
 
 #[derive(Deserialize, Serialize, Default)]
 pub struct MultiOptionData {
-<<<<<<< HEAD
-    options: Vec<MultiOptionQuestionOption>,
-=======
     pub options: Vec<MultiOptionQuestionOption>,
->>>>>>> 3a4e879c
 }
 
 /// Each of these structs represent a row in the `multi_option_question_options`
