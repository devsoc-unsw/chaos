pub mod app;
pub mod auth;
<<<<<<< HEAD
pub mod organisation;
=======
pub mod error;
>>>>>>> afe948da
pub mod user;<|MERGE_RESOLUTION|>--- conflicted
+++ resolved
@@ -1,8 +1,4 @@
 pub mod app;
 pub mod auth;
-<<<<<<< HEAD
-pub mod organisation;
-=======
 pub mod error;
->>>>>>> afe948da
 pub mod user;