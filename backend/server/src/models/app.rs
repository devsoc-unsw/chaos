--- conflicted
+++ resolved
@@ -338,11 +338,6 @@
             "/api/v1/offer/:offer_id/send",
             post(OfferHandler::send_offer),
         )
-<<<<<<< HEAD
-        .with_state(state)
-        .layer(cors))
-=======
         .layer(cors)
         .with_state(state))
->>>>>>> 350fd8ee
 }