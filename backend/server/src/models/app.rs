use crate::handler::answer::AnswerHandler;
use crate::handler::application::ApplicationHandler;
<<<<<<< HEAD
use crate::handler::auth::{google_callback, google_login};
=======
use crate::handler::auth::{google_callback, DevLoginHandler};
>>>>>>> 3a4e879c
use crate::handler::campaign::CampaignHandler;
use crate::handler::email_template::EmailTemplateHandler;
use crate::handler::offer::OfferHandler;
use crate::handler::organisation::OrganisationHandler;
use crate::handler::question::QuestionHandler;
use crate::handler::rating::RatingHandler;
use crate::handler::role::RoleHandler;
use crate::handler::user::UserHandler;
use crate::models::email::{ChaosEmail, EmailCredentials};
use crate::models::error::ChaosError;
use crate::models::storage::Storage;
use axum::routing::{delete, get, patch, post};
use axum::Router;
use jsonwebtoken::{Algorithm, DecodingKey, EncodingKey, Header, Validation};
use reqwest::Client as ReqwestClient;
use s3::Bucket;
use snowflake::SnowflakeIdGenerator;
use sqlx::postgres::PgPoolOptions;
use sqlx::{Pool, Postgres};
use std::env;
use oauth2::basic::BasicClient;
use crate::service::oauth2::build_oauth_client;
use tower_http::cors::CorsLayer;
use http::header::{HeaderValue, HeaderName};
use http::Method;

#[derive(Clone)]
pub struct AppState {
    pub db: Pool<Postgres>,
    pub ctx: ReqwestClient,
    pub oauth2_client: BasicClient,
    pub decoding_key: DecodingKey,
    pub encoding_key: EncodingKey,
    pub jwt_header: Header,
    pub jwt_validator: Validation,
    pub snowflake_generator: SnowflakeIdGenerator,
    pub storage_bucket: Bucket,
<<<<<<< HEAD
=======
    pub is_dev_env: bool,
>>>>>>> 3a4e879c
    pub email_credentials: EmailCredentials,
}

pub async fn init_app_state() -> AppState {
    // Initialise DB connection
    let db_url = env::var("DATABASE_URL")
        .expect("Error getting DATABASE_URL")
        .to_string();
    let pool = PgPoolOptions::new()
        .max_connections(5)
        .connect(db_url.as_str())
        .await
        .expect("Cannot connect to database");

    // Initialise JWT settings
    let jwt_secret = env::var("JWT_SECRET")
        .expect("Error getting JWT_SECRET")
        .to_string();
    // let jwt_secret = "I want to cry";
    let encoding_key = EncodingKey::from_secret(jwt_secret.as_bytes());
    let decoding_key = DecodingKey::from_secret(jwt_secret.as_bytes());
    let jwt_header = Header::new(Algorithm::HS512);
    let mut jwt_validator = Validation::new(Algorithm::HS512);
    jwt_validator.set_issuer(&["Chaos"]);
    jwt_validator.set_audience(&["chaos.devsoc.app"]);

    // Initialise reqwest client
    let ctx = reqwest::Client::new();

    // Initialise oauth2 client
    let oauth2_client = build_oauth_client();

    let dev_env = env::var("DEV_ENV")
        .expect("Error getting DEV_ENV")
        .to_string();

    let mut is_dev_env = false;

    if dev_env == "dev" {
        is_dev_env = true;
    }

    // Initialise Snowflake Generator
    let snowflake_generator = SnowflakeIdGenerator::new(1, 1);

    // Initialise S3 bucket
    let storage_bucket = Storage::init_bucket();

    // Initialise email credentials
    let email_credentials = ChaosEmail::setup_credentials();

    // Add all data to AppState
    let state = AppState {
        db: pool,
        ctx,
        oauth2_client,
        encoding_key,
        decoding_key,
        jwt_header,
        jwt_validator,
        snowflake_generator,
        storage_bucket,
<<<<<<< HEAD
=======
        is_dev_env,
>>>>>>> 3a4e879c
        email_credentials,
    };
    
    state
}

pub async fn app() -> Result<Router, ChaosError> {
    
    let state = init_app_state().await;

    // Configure CORS
    let allowed_headers = vec![
        HeaderName::from_static("content-type"),
        HeaderName::from_static("authorization"),
        HeaderName::from_static("cookie"),
    ];

    let allowed_methods = vec![
        Method::GET,
        Method::POST,
        Method::PUT,
        Method::DELETE,
        Method::PATCH,
        Method::OPTIONS,
    ];

    let cors = CorsLayer::new()
        .allow_origin("http://localhost:3000".parse::<HeaderValue>().unwrap())
        .allow_methods(allowed_methods)
        .allow_headers(allowed_headers)
        .allow_credentials(true);

    Ok(Router::new()
        .route("/", get(|| async { "Join DevSoc! https://devsoc.app/" }))
        .route("/api/auth/callback/google", get(google_callback))
<<<<<<< HEAD
        .route("/api/auth/login/google", get(google_login))
=======
        .route("/api/v1/dev/super_admin_login", get(DevLoginHandler::dev_super_admin_login))
        .route("/api/v1/dev/org_admin_login", get(DevLoginHandler::dev_org_admin_login))
        .route("/api/v1/dev/user_login", get(DevLoginHandler::dev_user_login))
>>>>>>> 3a4e879c
        .route("/api/v1/user", get(UserHandler::get))
        .route("/api/v1/user/name", patch(UserHandler::update_name))
        .route("/api/v1/user/pronouns", patch(UserHandler::update_pronouns))
        .route("/api/v1/user/gender", patch(UserHandler::update_gender))
        .route("/api/v1/user/zid", patch(UserHandler::update_zid))
        .route("/api/v1/user/degree", patch(UserHandler::update_degree))
        .route(
            "/api/v1/user/applications",
            get(ApplicationHandler::get_from_curr_user),
        )
        .route("/api/v1/organisation", post(OrganisationHandler::create))
        .route(
            "/api/v1/organisation/slug_check",
            post(OrganisationHandler::check_organisation_slug_availability),
        )
        .route(
            "/api/v1/organisation/:organisation_id",
            get(OrganisationHandler::get).delete(OrganisationHandler::delete),
        )
        .route(
            "/api/v1/organisation/slug/:slug",
            get(OrganisationHandler::get_by_slug),
        )
        .route(
            "/api/v1/organisation/:organisation_id/campaign",
            post(OrganisationHandler::create_campaign),
        )
        .route(
            "/api/v1/organisation/:organisation_id/campaign/slug_check",
            post(OrganisationHandler::check_campaign_slug_availability),
        )
        .route(
            "/api/v1/organisation/:organisation_id/campaigns",
            get(OrganisationHandler::get_campaigns),
        )
        .route(
            "/api/v1/organisation/:organisation_id/email_template",
            post(OrganisationHandler::create_email_template),
        )
        .route(
            "/api/v1/organisation/:organisation_id/email_templates",
            get(OrganisationHandler::get_all_email_templates),
        )
        .route(
            "/api/v1/organisation/:organisation_id/logo",
            patch(OrganisationHandler::update_logo),
        )
        .route(
            "/api/v1/organisation/:organisation_id/members",
            get(OrganisationHandler::get_members)
                .put(OrganisationHandler::update_members)
        )
        .route(
            "/api/v1/organisation/:organisation_id/member",
                delete(OrganisationHandler::remove_member),
        )
        .route(
            "/api/v1/organisation/:organisation_id/admins",
            get(OrganisationHandler::get_admins)
                .put(OrganisationHandler::update_admins)
        )
        .route(
            "/api/v1/organisation/:organisation_id/admin",
<<<<<<< HEAD
            get(OrganisationHandler::get_admin_data),
        )
        .route(
            "/api/v1/organisation/admin",
            get(OrganisationHandler::get_admin_orgs),
=======
                delete(OrganisationHandler::remove_admin),
>>>>>>> 3a4e879c
        )
        .route(
            "/api/v1/rating/:rating_id",
            get(RatingHandler::get)
                .delete(RatingHandler::delete)
                .put(RatingHandler::update),
        )
        .route(
<<<<<<< HEAD
            "/api/v1/:application_id/rating",
=======
            "/api/v1/application/:application_id/rating",
>>>>>>> 3a4e879c
            post(ApplicationHandler::create_rating),
        )
        .route(
            "/api/v1/application/:application_id/ratings",
            get(ApplicationHandler::get_ratings),
        )
        .route(
            "/api/v1/campaign/:campaign_id/role",
            post(CampaignHandler::create_role),
        )
        .route(
            "/api/v1/campaign/:campaign_id/role/:role_id/questions",
            get(QuestionHandler::get_all_by_campaign_and_role),
        )
        .route(
            "/api/v1/campaign/:campaign_id/roles",
            get(CampaignHandler::get_roles),
        )
        .route(
            "/api/v1/campaign/:campaign_id/applications",
            get(CampaignHandler::get_applications),
        )
        .route(
            "/api/v1/role/:role_id",
            get(RoleHandler::get)
                .put(RoleHandler::update)
                .delete(RoleHandler::delete),
        )
        .route(
            "/api/v1/role/:role_id/applications",
            get(RoleHandler::get_applications),
        )
        .route(
            "/api/v1/campaign/:campaign_id",
            get(CampaignHandler::get)
                .put(CampaignHandler::update)
                .delete(CampaignHandler::delete),
        )
        .route(
            "/api/v1/campaign/slug/:organisation_slug/:campaign_slug",
            get(CampaignHandler::get_by_slugs),
        )
        .route("/api/v1/campaign", get(CampaignHandler::get_all))
        .route(
            "/api/v1/campaign/:campaign_id/question",
            post(QuestionHandler::create),
        )
        .route(
            "/api/v1/campaign/:campaign_id/question/:id",
            patch(QuestionHandler::update).delete(QuestionHandler::delete),
        )
        .route(
            "/api/v1/campaign/:campaign_id/questions/common",
            get(QuestionHandler::get_all_common_by_campaign),
        )
        .route(
            "/api/v1/campaign/:campaign_id/banner",
            patch(CampaignHandler::update_banner),
        )
        .route(
            "/api/v1/campaign/:campaign_id/application",
            post(CampaignHandler::create_application),
        )
        .route(
            "/api/v1/campaign/:campaign_id/offer",
            post(CampaignHandler::create_offer),
        )
        .route(
            "/api/v1/campaign/:campaign_id/offers",
            get(CampaignHandler::get_offers),
        )
        .route(
            "/api/v1/application/:application_id",
            get(ApplicationHandler::get),
        )
        .route(
            "/api/v1/application/:application_id/status",
            patch(ApplicationHandler::set_status),
        )
        .route(
            "/api/v1/application/:application_id/private",
            patch(ApplicationHandler::set_private_status),
        )
        .route(
            "/api/v1/application/:application_id/answers/common",
            get(AnswerHandler::get_all_common_by_application),
        )
        .route(
            "/api/v1/application/:application_id/answer",
            post(AnswerHandler::create),
        )
        .route(
            "/api/v1/application/:application_id/answers/role/:role_id",
            get(AnswerHandler::get_all_by_application_and_role),
        )
        .route(
            "/api/v1/application/:application_id/roles",
            patch(ApplicationHandler::update_roles)
        )
        .route(
            "/api/v1/application/:application_id/submit",
            post(ApplicationHandler::submit)
        )
        .route(
            "/api/v1/answer/:answer_id",
            patch(AnswerHandler::update).delete(AnswerHandler::delete),
        )
        .route(
            "/api/v1/email_template/:template_id",
            get(EmailTemplateHandler::get)
                .patch(EmailTemplateHandler::update)
                .delete(EmailTemplateHandler::delete),
        )
        .route(
            "/api/v1/offer/:offer_id",
            get(OfferHandler::get)
                .delete(OfferHandler::delete)
                .post(OfferHandler::reply),
        )
        .route(
            "/api/v1/offer/:offer_id/preview",
            get(OfferHandler::preview_email),
        )
        .route(
            "/api/v1/offer/:offer_id/send",
            post(OfferHandler::send_offer),
        )
        .with_state(state)
        .layer(cors))
}<|MERGE_RESOLUTION|>--- conflicted
+++ resolved
@@ -1,10 +1,6 @@
 use crate::handler::answer::AnswerHandler;
 use crate::handler::application::ApplicationHandler;
-<<<<<<< HEAD
-use crate::handler::auth::{google_callback, google_login};
-=======
 use crate::handler::auth::{google_callback, DevLoginHandler};
->>>>>>> 3a4e879c
 use crate::handler::campaign::CampaignHandler;
 use crate::handler::email_template::EmailTemplateHandler;
 use crate::handler::offer::OfferHandler;
@@ -27,9 +23,6 @@
 use std::env;
 use oauth2::basic::BasicClient;
 use crate::service::oauth2::build_oauth_client;
-use tower_http::cors::CorsLayer;
-use http::header::{HeaderValue, HeaderName};
-use http::Method;
 
 #[derive(Clone)]
 pub struct AppState {
@@ -42,10 +35,7 @@
     pub jwt_validator: Validation,
     pub snowflake_generator: SnowflakeIdGenerator,
     pub storage_bucket: Bucket,
-<<<<<<< HEAD
-=======
     pub is_dev_env: bool,
->>>>>>> 3a4e879c
     pub email_credentials: EmailCredentials,
 }
 
@@ -76,7 +66,13 @@
     let ctx = reqwest::Client::new();
 
     // Initialise oauth2 client
-    let oauth2_client = build_oauth_client();
+    let client_id = env::var("GOOGLE_CLIENT_ID")
+        .expect("Error getting GOOGLE_CLIENT_ID")
+        .to_string();
+    let client_secret = env::var("GOOGLE_CLIENT_SECRET")
+        .expect("Error getting GOOGLE_CLIENT_SECRET")
+        .to_string();
+    let oauth2_client = build_oauth_client(client_id, client_secret);
 
     let dev_env = env::var("DEV_ENV")
         .expect("Error getting DEV_ENV")
@@ -108,10 +104,7 @@
         jwt_validator,
         snowflake_generator,
         storage_bucket,
-<<<<<<< HEAD
-=======
         is_dev_env,
->>>>>>> 3a4e879c
         email_credentials,
     };
     
@@ -122,38 +115,12 @@
     
     let state = init_app_state().await;
 
-    // Configure CORS
-    let allowed_headers = vec![
-        HeaderName::from_static("content-type"),
-        HeaderName::from_static("authorization"),
-        HeaderName::from_static("cookie"),
-    ];
-
-    let allowed_methods = vec![
-        Method::GET,
-        Method::POST,
-        Method::PUT,
-        Method::DELETE,
-        Method::PATCH,
-        Method::OPTIONS,
-    ];
-
-    let cors = CorsLayer::new()
-        .allow_origin("http://localhost:3000".parse::<HeaderValue>().unwrap())
-        .allow_methods(allowed_methods)
-        .allow_headers(allowed_headers)
-        .allow_credentials(true);
-
     Ok(Router::new()
         .route("/", get(|| async { "Join DevSoc! https://devsoc.app/" }))
         .route("/api/auth/callback/google", get(google_callback))
-<<<<<<< HEAD
-        .route("/api/auth/login/google", get(google_login))
-=======
         .route("/api/v1/dev/super_admin_login", get(DevLoginHandler::dev_super_admin_login))
         .route("/api/v1/dev/org_admin_login", get(DevLoginHandler::dev_org_admin_login))
         .route("/api/v1/dev/user_login", get(DevLoginHandler::dev_user_login))
->>>>>>> 3a4e879c
         .route("/api/v1/user", get(UserHandler::get))
         .route("/api/v1/user/name", patch(UserHandler::update_name))
         .route("/api/v1/user/pronouns", patch(UserHandler::update_pronouns))
@@ -217,15 +184,7 @@
         )
         .route(
             "/api/v1/organisation/:organisation_id/admin",
-<<<<<<< HEAD
-            get(OrganisationHandler::get_admin_data),
-        )
-        .route(
-            "/api/v1/organisation/admin",
-            get(OrganisationHandler::get_admin_orgs),
-=======
                 delete(OrganisationHandler::remove_admin),
->>>>>>> 3a4e879c
         )
         .route(
             "/api/v1/rating/:rating_id",
@@ -234,11 +193,7 @@
                 .put(RatingHandler::update),
         )
         .route(
-<<<<<<< HEAD
-            "/api/v1/:application_id/rating",
-=======
             "/api/v1/application/:application_id/rating",
->>>>>>> 3a4e879c
             post(ApplicationHandler::create_rating),
         )
         .route(
@@ -366,6 +321,5 @@
             "/api/v1/offer/:offer_id/send",
             post(OfferHandler::send_offer),
         )
-        .with_state(state)
-        .layer(cors))
+        .with_state(state))
 }