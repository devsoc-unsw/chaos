--- conflicted
+++ resolved
@@ -1,11 +1,8 @@
-<<<<<<< HEAD
-=======
 //! Email template management for Chaos.
 //! 
 //! This module provides functionality for managing email templates with support
 //! for variable substitution using Handlebars templating.
 
->>>>>>> 3a4e879c
 use crate::models::email::EmailParts;
 use crate::models::error::ChaosError;
 use chrono::{DateTime, Local, Utc};
@@ -45,20 +42,9 @@
 pub struct NewEmailTemplate {
     /// Display name of the template
     pub name: String,
-<<<<<<< HEAD
-    pub template_subject: String,
-    pub template_body: String,
-}
-
-#[derive(Deserialize, Serialize)]
-pub struct NewEmailTemplate {
-    pub name: String,
-    pub template_subject: String,
-=======
     /// Template for the email subject line
     pub template_subject: String,
     /// Template for the email body content
->>>>>>> 3a4e879c
     pub template_body: String,
 }
 
