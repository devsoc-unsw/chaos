use crate::models::app::AppState;
use crate::models::error::ChaosError;
use crate::service::auth::is_super_user;
use crate::service::jwt::decode_auth_token;
use axum::extract::{FromRef, FromRequestParts};
use axum::http::request::Parts;
use axum::response::{IntoResponse, Redirect, Response};
use axum::{
    async_trait,
    RequestPartsExt,
};
use axum_extra::{headers::Cookie, TypedHeader};
use serde::{Deserialize, Serialize};

#[derive(Deserialize, Serialize)]
pub struct AuthRequest {
    pub code: String,
}

#[derive(Deserialize, Serialize)]
pub struct GoogleUserProfile {
    pub name: String,
    pub email: String,
}

pub struct AuthRedirect;

impl IntoResponse for AuthRedirect {
    fn into_response(self) -> Response {
        // TODO: Fix this redirect to point to front end login page
        Redirect::temporary("/auth/google").into_response()
    }
}

#[derive(Deserialize, Serialize)]
pub struct AuthUser {
    pub user_id: i64,
}

#[async_trait]
impl<S> FromRequestParts<S> for AuthUser
where
    AppState: FromRef<S>,
    S: Send + Sync,
{
    type Rejection = ChaosError;

    async fn from_request_parts(parts: &mut Parts, state: &S) -> Result<Self, Self::Rejection> {
        let app_state = AppState::from_ref(state);
        let decoding_key = &app_state.decoding_key;
        let jwt_validator = &app_state.jwt_validator;
        let TypedHeader(cookies) = parts
            .extract::<TypedHeader<Cookie>>()
            .await
<<<<<<< HEAD
            .map_err(|_| ChaosError::NotLoggedInError)?;

        let token = cookies.get("auth_token").ok_or(ChaosError::NotLoggedInError)?;

        let claims =
            decode_auth_token(token, decoding_key, jwt_validator).ok_or(ChaosError::NotLoggedInError)?;
=======
            .map_err(|_| ChaosError::NotLoggedIn)?;

        let token = cookies.get("auth_token").ok_or(ChaosError::NotLoggedIn)?;

        let claims =
            decode_auth_token(token, decoding_key, jwt_validator).ok_or(ChaosError::NotLoggedIn)?;
>>>>>>> 84f63246

        Ok(AuthUser {
            user_id: claims.sub,
        })
    }
}

#[derive(Deserialize, Serialize)]
pub struct SuperUser {
    pub user_id: i64,
}

#[async_trait]
impl<S> FromRequestParts<S> for SuperUser
where
    AppState: FromRef<S>,
    S: Send + Sync,
{
    type Rejection = ChaosError;

    async fn from_request_parts(parts: &mut Parts, state: &S) -> Result<Self, Self::Rejection> {
        let app_state = AppState::from_ref(state);
        let decoding_key = &app_state.decoding_key;
        let jwt_validator = &app_state.jwt_validator;
        let TypedHeader(cookies) = parts
            .extract::<TypedHeader<Cookie>>()
            .await
<<<<<<< HEAD
            .map_err(|_| ChaosError::NotLoggedInError)?;

        let token = cookies.get("auth_token").ok_or(ChaosError::NotLoggedInError)?;

        let claims =
            decode_auth_token(token, decoding_key, jwt_validator).ok_or(ChaosError::NotLoggedInError)?;
=======
            .map_err(|_| ChaosError::NotLoggedIn)?;

        let token = cookies.get("auth_token").ok_or(ChaosError::NotLoggedIn)?;

        let claims =
            decode_auth_token(token, decoding_key, jwt_validator).ok_or(ChaosError::NotLoggedIn)?;
>>>>>>> 84f63246
        let pool = &app_state.db;
        let possible_user = is_super_user(claims.sub, pool).await;

        if let Ok(is_auth_user) = possible_user {
            if is_auth_user {
                return Ok(SuperUser {
                    user_id: claims.sub,
                });
            }
        }

<<<<<<< HEAD
        Err(ChaosError::UnauthorizedError)
=======
        Err(ChaosError::NotLoggedIn)
>>>>>>> 84f63246
    }
}<|MERGE_RESOLUTION|>--- conflicted
+++ resolved
@@ -52,21 +52,12 @@
         let TypedHeader(cookies) = parts
             .extract::<TypedHeader<Cookie>>()
             .await
-<<<<<<< HEAD
             .map_err(|_| ChaosError::NotLoggedInError)?;
 
         let token = cookies.get("auth_token").ok_or(ChaosError::NotLoggedInError)?;
 
         let claims =
             decode_auth_token(token, decoding_key, jwt_validator).ok_or(ChaosError::NotLoggedInError)?;
-=======
-            .map_err(|_| ChaosError::NotLoggedIn)?;
-
-        let token = cookies.get("auth_token").ok_or(ChaosError::NotLoggedIn)?;
-
-        let claims =
-            decode_auth_token(token, decoding_key, jwt_validator).ok_or(ChaosError::NotLoggedIn)?;
->>>>>>> 84f63246
 
         Ok(AuthUser {
             user_id: claims.sub,
@@ -94,21 +85,13 @@
         let TypedHeader(cookies) = parts
             .extract::<TypedHeader<Cookie>>()
             .await
-<<<<<<< HEAD
             .map_err(|_| ChaosError::NotLoggedInError)?;
 
         let token = cookies.get("auth_token").ok_or(ChaosError::NotLoggedInError)?;
 
         let claims =
             decode_auth_token(token, decoding_key, jwt_validator).ok_or(ChaosError::NotLoggedInError)?;
-=======
-            .map_err(|_| ChaosError::NotLoggedIn)?;
 
-        let token = cookies.get("auth_token").ok_or(ChaosError::NotLoggedIn)?;
-
-        let claims =
-            decode_auth_token(token, decoding_key, jwt_validator).ok_or(ChaosError::NotLoggedIn)?;
->>>>>>> 84f63246
         let pool = &app_state.db;
         let possible_user = is_super_user(claims.sub, pool).await;
 
@@ -120,10 +103,6 @@
             }
         }
 
-<<<<<<< HEAD
         Err(ChaosError::UnauthorizedError)
-=======
-        Err(ChaosError::NotLoggedIn)
->>>>>>> 84f63246
     }
 }