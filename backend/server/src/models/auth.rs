use std::collections::HashMap;
use crate::models::app::AppState;
use crate::models::error::ChaosError;
use crate::service::application::user_is_application_admin;
use crate::service::auth::is_super_user;
use crate::service::campaign::user_is_campaign_admin;
use crate::service::jwt::decode_auth_token;
use crate::service::organisation::user_is_organisation_admin;
use crate::service::role::user_is_role_admin;
use axum::extract::{FromRef, FromRequestParts, Path};
use axum::http::request::Parts;
use axum::response::{IntoResponse, Redirect, Response};
<<<<<<< HEAD

use axum::{
    async_trait,
    RequestPartsExt,
};
=======
use axum::{async_trait, RequestPartsExt};
>>>>>>> f140dd6b
use axum_extra::{headers::Cookie, TypedHeader};
use serde::{Deserialize, Serialize};

// tells the web framework how to take the url query params they will have
#[derive(Deserialize, Serialize)]
pub struct AuthRequest {
    pub code: String,
}

#[derive(Deserialize, Serialize)]
pub struct GoogleUserProfile {
    pub name: String,
    pub email: String,
}

pub struct AuthRedirect;

impl IntoResponse for AuthRedirect {
    fn into_response(self) -> Response {
        // TODO: Fix this redirect to point to front end login page
        Redirect::temporary("/auth/google").into_response()
    }
}

#[derive(Deserialize, Serialize)]
pub struct AuthUser {
    pub user_id: i64,
}

// extractor - takes a request, and we define what we do to it, 
// returns the struct of the type defined
#[async_trait]
impl<S> FromRequestParts<S> for AuthUser
where
    AppState: FromRef<S>,
    S: Send + Sync,
{
    type Rejection = ChaosError;

    async fn from_request_parts(parts: &mut Parts, state: &S) -> Result<Self, Self::Rejection> {
        let app_state = AppState::from_ref(state);
        let decoding_key = &app_state.decoding_key;
        let jwt_validator = &app_state.jwt_validator;
        let TypedHeader(cookies) = parts
            .extract::<TypedHeader<Cookie>>()
            .await
            .map_err(|_| ChaosError::NotLoggedIn)?;

        let token = cookies.get("auth_token").ok_or(ChaosError::NotLoggedIn)?;

        let claims =
            decode_auth_token(token, decoding_key, jwt_validator).ok_or(ChaosError::NotLoggedIn)?;

        Ok(AuthUser {
            user_id: claims.sub,
        })
    }
}

#[derive(Deserialize, Serialize)]
pub struct SuperUser {
    pub user_id: i64,
}

#[async_trait]
impl<S> FromRequestParts<S> for SuperUser
where
    AppState: FromRef<S>,
    S: Send + Sync,
{
    type Rejection = ChaosError;

    async fn from_request_parts(parts: &mut Parts, state: &S) -> Result<Self, Self::Rejection> {
        let app_state = AppState::from_ref(state);
        let decoding_key = &app_state.decoding_key;
        let jwt_validator = &app_state.jwt_validator;
        let TypedHeader(cookies) = parts
            .extract::<TypedHeader<Cookie>>()
            .await
            .map_err(|_| ChaosError::NotLoggedIn)?;

        let token = cookies.get("auth_token").ok_or(ChaosError::NotLoggedIn)?;

        let claims =
            decode_auth_token(token, decoding_key, jwt_validator).ok_or(ChaosError::NotLoggedIn)?;

        let pool = &app_state.db;
        let possible_user = is_super_user(claims.sub, pool).await;

        if let Ok(is_auth_user) = possible_user {
            if is_auth_user {
                return Ok(SuperUser {
                    user_id: claims.sub,
                });
            }
        }

        Err(ChaosError::Unauthorized)
    }
}

pub struct OrganisationAdmin {
    pub user_id: i64,
}

#[async_trait]
impl<S> FromRequestParts<S> for OrganisationAdmin
where
    AppState: FromRef<S>,
    S: Send + Sync,
{
    type Rejection = ChaosError;

    async fn from_request_parts(parts: &mut Parts, state: &S) -> Result<Self, Self::Rejection> {
        let app_state = AppState::from_ref(state);
        let decoding_key = &app_state.decoding_key;
        let jwt_validator = &app_state.jwt_validator;
        let TypedHeader(cookies) = parts
            .extract::<TypedHeader<Cookie>>()
            .await
            .map_err(|_| ChaosError::NotLoggedIn)?;

        let token = cookies.get("auth_token").ok_or(ChaosError::NotLoggedIn)?;

        let claims =
            decode_auth_token(token, decoding_key, jwt_validator).ok_or(ChaosError::NotLoggedIn)?;

        let pool = &app_state.db;
        let user_id = claims.sub;

        let organisation_id = *parts
            .extract::<Path<HashMap<String ,i64>>>()
            .await
            .map_err(|_| ChaosError::BadRequest)?
            .get("organisation_id")
            .ok_or(ChaosError::BadRequest)?;

        user_is_organisation_admin(user_id, organisation_id, pool).await?;

        Ok(OrganisationAdmin { user_id })
    }
}

pub struct CampaignAdmin {
    pub user_id: i64,
}

#[async_trait]
impl<S> FromRequestParts<S> for CampaignAdmin
where
    AppState: FromRef<S>,
    S: Send + Sync,
{
    type Rejection = ChaosError;

    async fn from_request_parts(parts: &mut Parts, state: &S) -> Result<Self, Self::Rejection> {
        let app_state = AppState::from_ref(state);
        let decoding_key = &app_state.decoding_key;
        let jwt_validator = &app_state.jwt_validator;
        let TypedHeader(cookies) = parts
            .extract::<TypedHeader<Cookie>>()
            .await
            .map_err(|_| ChaosError::NotLoggedIn)?;

        let token = cookies.get("auth_token").ok_or(ChaosError::NotLoggedIn)?;

        let claims =
            decode_auth_token(token, decoding_key, jwt_validator).ok_or(ChaosError::NotLoggedIn)?;

        let pool = &app_state.db;
        let user_id = claims.sub;

        let campaign_id = *parts
            .extract::<Path<HashMap<String, i64>>>()
            .await
            .map_err(|_| ChaosError::BadRequest)?
            .get("campaign_id")
            .ok_or(ChaosError::BadRequest)?;

        user_is_campaign_admin(user_id, campaign_id, pool).await?;

        Ok(CampaignAdmin { user_id })
    }
}

pub struct RoleAdmin {
    pub user_id: i64,
}

#[async_trait]
impl<S> FromRequestParts<S> for RoleAdmin
where
    AppState: FromRef<S>,
    S: Send + Sync,
{
    type Rejection = ChaosError;

    async fn from_request_parts(parts: &mut Parts, state: &S) -> Result<Self, Self::Rejection> {
        let app_state = AppState::from_ref(state);
        let decoding_key = &app_state.decoding_key;
        let jwt_validator = &app_state.jwt_validator;
        let TypedHeader(cookies) = parts
            .extract::<TypedHeader<Cookie>>()
            .await
            .map_err(|_| ChaosError::NotLoggedIn)?;

        let token = cookies.get("auth_token").ok_or(ChaosError::NotLoggedIn)?;

        let claims =
            decode_auth_token(token, decoding_key, jwt_validator).ok_or(ChaosError::NotLoggedIn)?;

        let pool = &app_state.db;
        let user_id = claims.sub;

        let role_id = *parts
            .extract::<Path<HashMap<String, i64>>>()
            .await
            .map_err(|_| ChaosError::BadRequest)?
            .get("role_id")
            .ok_or(ChaosError::BadRequest)?;

        user_is_role_admin(user_id, role_id, pool).await?;

        Ok(RoleAdmin { user_id })
    }
}

pub struct ApplicationAdmin {
    pub user_id: i64,
}

#[async_trait]
impl<S> FromRequestParts<S> for ApplicationAdmin
where
    AppState: FromRef<S>,
    S: Send + Sync,
{
    type Rejection = ChaosError;

    async fn from_request_parts(parts: &mut Parts, state: &S) -> Result<Self, Self::Rejection> {
        let app_state = AppState::from_ref(state);
        let decoding_key = &app_state.decoding_key;
        let jwt_validator = &app_state.jwt_validator;
        let TypedHeader(cookies) = parts
            .extract::<TypedHeader<Cookie>>()
            .await
            .map_err(|_| ChaosError::NotLoggedIn)?;

        let token = cookies.get("auth_token").ok_or(ChaosError::NotLoggedIn)?;

        let claims =
            decode_auth_token(token, decoding_key, jwt_validator).ok_or(ChaosError::NotLoggedIn)?;

        let pool = &app_state.db;
        let user_id = claims.sub;

        let Path(application_id) = parts
            .extract::<Path<i64>>()
            .await
            .map_err(|_| ChaosError::BadRequest)?;

        user_is_application_admin(user_id, application_id, pool).await?;

        Ok(ApplicationAdmin { user_id })
    }
}<|MERGE_RESOLUTION|>--- conflicted
+++ resolved
@@ -10,15 +10,7 @@
 use axum::extract::{FromRef, FromRequestParts, Path};
 use axum::http::request::Parts;
 use axum::response::{IntoResponse, Redirect, Response};
-<<<<<<< HEAD
-
-use axum::{
-    async_trait,
-    RequestPartsExt,
-};
-=======
 use axum::{async_trait, RequestPartsExt};
->>>>>>> f140dd6b
 use axum_extra::{headers::Cookie, TypedHeader};
 use serde::{Deserialize, Serialize};
 
