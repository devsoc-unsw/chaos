--- conflicted
+++ resolved
@@ -1,20 +1,11 @@
 use crate::database::{
-<<<<<<< HEAD
-    models::{Application, NewApplication, NewRating, OrganisationUser, User, NewAnswer},
-=======
     models::{Answer, Application, NewAnswer, NewApplication, NewRating, OrganisationUser, User},
->>>>>>> a0538f72
     Database,
 };
 use rocket::{
     form::Form,
-<<<<<<< HEAD
-    post, put,
-    serde::{json::Json, Serialize, Deserialize},
-=======
     get, post, put,
     serde::{json::Json, Deserialize, Serialize},
->>>>>>> a0538f72
     FromForm,
 };
 
@@ -79,35 +70,21 @@
     application_id: i32,
     user: User,
     db: Database,
-<<<<<<< HEAD
     answer: Json<NewAnswer>
 ) -> Result<Json<()>, Json<ApplicationError>> {
     db.run(move |conn| {
         let application = Application::get(application_id, &conn)
             .ok_or(Json(ApplicationError::AppNotFound))?;
-=======
-    answer: Json<NewAnswer>,
-) -> Result<Json<()>, Json<ApplicationError>> {
-    db.run(move |conn| {
-        let application =
-            Application::get(application_id, &conn).ok_or(Json(ApplicationError::AppNotFound))?;
->>>>>>> a0538f72
         if application.user_id != user.id || answer.application_id != application_id {
             return Err(Json(ApplicationError::Unauthorized));
         }
 
-<<<<<<< HEAD
         NewAnswer::insert(&answer, &conn)
             .ok_or(Json(ApplicationError::UnableToCreate))?;
-=======
-        NewAnswer::insert(&answer, &conn).ok_or(Json(ApplicationError::UnableToCreate))?;
->>>>>>> a0538f72
 
         Ok(Json(()))
     })
     .await
-<<<<<<< HEAD
-=======
 }
 
 #[derive(Serialize)]
@@ -135,5 +112,4 @@
         }))
     })
     .await
->>>>>>> a0538f72
 }