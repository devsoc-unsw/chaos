use crate::database::{
    models::{Answer, Application, NewAnswer, NewApplication, NewRating, OrganisationUser, User},
    Database,
};
use rocket::{
    form::Form,
<<<<<<< HEAD
    post, put,
    serde::{json::Json, Serialize, Deserialize},
=======
    get, post, put,
    serde::{json::Json, Deserialize, Serialize},
>>>>>>> c6d917e2
    FromForm,
};

#[derive(Serialize)]
pub enum ApplicationError {
    Unauthorized,
    UserNotFound,
    RoleNotFound,
    UnableToCreate,
    AppNotFound,
}

#[post("/new", data = "<new_application>")]
pub async fn create_application(
    new_application: Json<NewApplication>,
    _user: User,
    db: Database,
) -> Result<Json<Application>, Json<ApplicationError>> {
    let application = db
        .run(move |conn| NewApplication::insert(&new_application, conn))
        .await
        .ok_or(Json(ApplicationError::UnableToCreate))?;

    Ok(Json(application))
}

#[derive(FromForm, Deserialize)]
pub struct RatingInput {
    rating: i32,
}

#[put("/<application_id>/rating", data = "<rating>")]
pub async fn create_rating(
    application_id: i32,
    rating: Json<RatingInput>,
    user: User,
    db: Database,
) -> Result<Json<()>, Json<ApplicationError>> {
    db.run(move |conn| {
        OrganisationUser::application_admin_level(application_id, user.id, &conn)
            .is_at_least_director()
            .check()
            .or_else(|_| Err(ApplicationError::Unauthorized))?;

        NewRating::insert(
            &NewRating {
                application_id,
                rater_user_id: user.id,
                rating: rating.rating,
            },
            &conn,
        )
        .ok_or_else(|| ApplicationError::UnableToCreate)?;

        Ok(Json(()))
    })
    .await
}

#[post("/<application_id>/answer", data = "<answer>")]
pub async fn submit_answer(
    application_id: i32,
    user: User,
    db: Database,
    answer: Json<NewAnswer>
) -> Result<Json<()>, Json<ApplicationError>> {
    db.run(move |conn| {
        let application = Application::get(application_id, &conn)
            .ok_or(Json(ApplicationError::AppNotFound))?;
        if application.user_id != user.id || answer.application_id != application_id {
            return Err(Json(ApplicationError::Unauthorized));
        }

        NewAnswer::insert(&answer, &conn)
            .ok_or(Json(ApplicationError::UnableToCreate))?;

        Ok(Json(()))
    })
    .await
}

#[derive(Serialize)]
pub struct AnswersResponse {
    answers: Vec<Answer>,
}

#[get("/<application_id>/answers")]
pub async fn get_answers(
    application_id: i32,
    user: User,
    db: Database,
) -> Result<Json<AnswersResponse>, Json<ApplicationError>> {
    db.run(move |conn| {
        let app =
            Application::get(application_id, &conn).ok_or(Json(ApplicationError::AppNotFound))?;

        OrganisationUser::role_admin_level(app.role_id, user.id, &conn)
            .is_at_least_director()
            .check()
            .map_err(|_| Json(ApplicationError::Unauthorized))?;

        Ok(Json(AnswersResponse {
            answers: Answer::get_all_from_application_id(conn, application_id),
        }))
    })
    .await
}<|MERGE_RESOLUTION|>--- conflicted
+++ resolved
@@ -4,13 +4,8 @@
 };
 use rocket::{
     form::Form,
-<<<<<<< HEAD
-    post, put,
-    serde::{json::Json, Serialize, Deserialize},
-=======
     get, post, put,
     serde::{json::Json, Deserialize, Serialize},
->>>>>>> c6d917e2
     FromForm,
 };
 
