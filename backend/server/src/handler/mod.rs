pub mod auth;
<<<<<<< HEAD
pub mod campaign;
=======
pub mod organisation;
>>>>>>> 16972dad
<|MERGE_RESOLUTION|>--- conflicted
+++ resolved
@@ -1,6 +1,3 @@
 pub mod auth;
-<<<<<<< HEAD
 pub mod campaign;
-=======
-pub mod organisation;
->>>>>>> 16972dad
+pub mod organisation;