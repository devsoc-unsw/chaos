//! Rating handler for the Chaos application.
//! 
//! This module provides HTTP request handlers for managing application ratings, including:
//! - Updating ratings
//! - Retrieving rating details
//! - Deleting ratings

use crate::models::app::AppState;
use crate::models::auth::{
    ApplicationReviewerGivenRatingId, RatingCreator,
};
use crate::models::error::ChaosError;
use crate::models::rating::{NewRating, Rating};
use crate::models::transaction::DBTransaction;
use axum::extract::{Json, Path, State};
use axum::http::StatusCode;
use axum::response::IntoResponse;

/// Handler for rating-related HTTP requests.
pub struct RatingHandler;

impl RatingHandler {
<<<<<<< HEAD
=======
    pub async fn create(
        State(mut state): State<AppState>,
        Path(application_id): Path<i64>,
        admin: ApplicationReviewerGivenApplicationId,
        mut transaction: DBTransaction<'_>,
        Json(new_rating): Json<NewRating>,
    ) -> Result<impl IntoResponse, ChaosError> {
        Rating::create(
            new_rating,
            application_id,
            admin.user_id,
            &mut state.snowflake_generator,
            &mut transaction.tx,
        )
        .await?;
        transaction.tx.commit().await?;
        Ok((StatusCode::OK, "Successfully created rating"))
    }

    /// Updates an existing rating.
    /// 
    /// This handler allows the creator of a rating to update its details.
    /// 
    /// # Arguments
    /// 
    /// * `_state` - The application state
    /// * `rating_id` - The ID of the rating to update
    /// * `_admin` - The authenticated user (must be the rating creator)
    /// * `transaction` - Database transaction
    /// * `updated_rating` - The new rating details
    /// 
    /// # Returns
    /// 
    /// * `Result<impl IntoResponse, ChaosError>` - Success message or error
>>>>>>> 3a4e879c
    pub async fn update(
        State(_state): State<AppState>,
        Path(rating_id): Path<i64>,
        _admin: RatingCreator,
        mut transaction: DBTransaction<'_>,
        Json(updated_rating): Json<NewRating>,
    ) -> Result<impl IntoResponse, ChaosError> {
        Rating::update(rating_id, updated_rating, &mut transaction.tx).await?;
        transaction.tx.commit().await?;
        Ok((StatusCode::OK, "Successfully updated rating"))
    }

<<<<<<< HEAD
=======
    /// Retrieves the details of a specific rating.
    /// 
    /// This handler allows application reviewers to view rating details.
    /// 
    /// # Arguments
    /// 
    /// * `_state` - The application state
    /// * `rating_id` - The ID of the rating to retrieve
    /// * `_admin` - The authenticated user (must be an application reviewer)
    /// * `transaction` - Database transaction
    /// 
    /// # Returns
    /// 
    /// * `Result<impl IntoResponse, ChaosError>` - Rating details or error
>>>>>>> 3a4e879c
    pub async fn get(
        State(_state): State<AppState>,
        Path(rating_id): Path<i64>,
        _admin: ApplicationReviewerGivenRatingId,
        mut transaction: DBTransaction<'_>,
    ) -> Result<impl IntoResponse, ChaosError> {
        let org = Rating::get_rating(rating_id, &mut transaction.tx).await?;
        transaction.tx.commit().await?;
        Ok((StatusCode::OK, Json(org)))
    }

    /// Deletes a rating.
    /// 
    /// This handler allows the creator of a rating to delete it.
    /// 
    /// # Arguments
    /// 
    /// * `_state` - The application state
    /// * `rating_id` - The ID of the rating to delete
    /// * `_admin` - The authenticated user (must be the rating creator)
    /// * `transaction` - Database transaction
    /// 
    /// # Returns
    /// 
    /// * `Result<impl IntoResponse, ChaosError>` - Success message or error
    pub async fn delete(
        State(_state): State<AppState>,
        Path(rating_id): Path<i64>,
        _admin: RatingCreator,
        mut transaction: DBTransaction<'_>,
    ) -> Result<impl IntoResponse, ChaosError> {
        Rating::delete(rating_id, &mut transaction.tx).await?;
        transaction.tx.commit().await?;
        Ok((StatusCode::OK, "Successfully deleted rating"))
    }
}<|MERGE_RESOLUTION|>--- conflicted
+++ resolved
@@ -7,7 +7,7 @@
 
 use crate::models::app::AppState;
 use crate::models::auth::{
-    ApplicationReviewerGivenRatingId, RatingCreator,
+    ApplicationReviewerGivenApplicationId, ApplicationReviewerGivenRatingId, RatingCreator,
 };
 use crate::models::error::ChaosError;
 use crate::models::rating::{NewRating, Rating};
@@ -20,8 +20,6 @@
 pub struct RatingHandler;
 
 impl RatingHandler {
-<<<<<<< HEAD
-=======
     pub async fn create(
         State(mut state): State<AppState>,
         Path(application_id): Path<i64>,
@@ -56,7 +54,6 @@
     /// # Returns
     /// 
     /// * `Result<impl IntoResponse, ChaosError>` - Success message or error
->>>>>>> 3a4e879c
     pub async fn update(
         State(_state): State<AppState>,
         Path(rating_id): Path<i64>,
@@ -69,8 +66,6 @@
         Ok((StatusCode::OK, "Successfully updated rating"))
     }
 
-<<<<<<< HEAD
-=======
     /// Retrieves the details of a specific rating.
     /// 
     /// This handler allows application reviewers to view rating details.
@@ -85,7 +80,6 @@
     /// # Returns
     /// 
     /// * `Result<impl IntoResponse, ChaosError>` - Rating details or error
->>>>>>> 3a4e879c
     pub async fn get(
         State(_state): State<AppState>,
         Path(rating_id): Path<i64>,
