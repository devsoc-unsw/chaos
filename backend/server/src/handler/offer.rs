--- conflicted
+++ resolved
@@ -1,5 +1,3 @@
-<<<<<<< HEAD
-=======
 //! Offer handler for the Chaos application.
 //! 
 //! This module provides HTTP request handlers for managing offers, including:
@@ -7,7 +5,6 @@
 //! - Replying to offers
 //! - Previewing and sending offer emails
 
->>>>>>> 3a4e879c
 use crate::models::app::AppState;
 use crate::models::auth::{OfferAdmin, OfferRecipient};
 use crate::models::error::ChaosError;
