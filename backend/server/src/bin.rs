extern crate diesel;

use backend::auth::Auth;
use backend::cors::cors;
use backend::database::Database;
use rocket::routes;

#[rocket::get("/foo")]
fn authed_call(auth: Auth) -> String {
    format!("hello, your user id is {}", auth.jwt.user_id)
}

#[rocket::main]
async fn main() {
    dotenv::dotenv().unwrap();

    let api_state = backend::state::api_state().await;

    let cors = cors();

    rocket::build()
        .manage(api_state)
        .attach(Database::fairing())
        .attach(cors)
        .mount("/", routes![authed_call])
        .mount(
            "/organisation",
            routes![
                backend::organisation::new,
                backend::organisation::get_from_id,
                backend::organisation::delete,
                backend::organisation::get_admins,
                backend::organisation::set_admins,
                backend::organisation::is_admin,
            ],
        )
        .mount(
            "/auth",
            routes![backend::auth::signin, backend::auth::signup],
        )
        .mount(
            "/campaign",
            routes![
                backend::campaigns::get,
                backend::campaigns::update,
                backend::campaigns::roles,
                backend::campaigns::create,
                backend::campaigns::delete_campaign,
                backend::campaigns::get_all_campaigns,
            ],
        )
        .mount(
            "/user",
            routes![backend::user::get_user, backend::user::get_user_campaigns],
        )
        .mount(
            "/application",
            routes![backend::application::create_application],
        )
        .mount(
            "/role",
            routes![
                backend::role::get_role,
                backend::role::update_role,
                backend::role::new_role,
                backend::role::get_questions,
            ],
        )
        .mount(
            "/comment",
            routes![
                backend::comment::create_comment,
                backend::comment::get_comment_from_id
            ],
        )
<<<<<<< HEAD
        .mount(
            "/question",
            routes![
                backend::question::get_question,
                backend::question::edit_question,
                backend::question::delete_question
            ],
        )
=======
        .mount("/admin", routes![backend::admin::get,])
>>>>>>> cedc65b2
        .launch()
        .await
        .unwrap();
}<|MERGE_RESOLUTION|>--- conflicted
+++ resolved
@@ -73,7 +73,6 @@
                 backend::comment::get_comment_from_id
             ],
         )
-<<<<<<< HEAD
         .mount(
             "/question",
             routes![
@@ -82,9 +81,7 @@
                 backend::question::delete_question
             ],
         )
-=======
         .mount("/admin", routes![backend::admin::get,])
->>>>>>> cedc65b2
         .launch()
         .await
         .unwrap();
