--- conflicted
+++ resolved
@@ -74,8 +74,6 @@
                 backend::comment::get_comment_from_id
             ],
         )
-<<<<<<< HEAD
-=======
         .mount(
             "/question",
             routes![
@@ -84,7 +82,6 @@
                 backend::question::delete_question
             ],
         )
->>>>>>> ee82cae2
         .mount("/admin", routes![backend::admin::get,])
         .launch()
         .await
