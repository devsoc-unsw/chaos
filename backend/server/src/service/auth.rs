use anyhow::Result;
use jsonwebtoken::{DecodingKey, EncodingKey};
<<<<<<< HEAD
use snowflake::SnowflakeIdGenerator;
=======
>>>>>>> 888a9f0d
use sqlx::{Pool, Postgres};
use crate::models::user::UserRole;

/// Checks if a user exists in DB based on given email address. If so, their user_id is returned.
/// Otherwise, a new user is created in the DB, and the new id is returned.
/// This function is used in OAuth flows to login/signup users when they click the
/// "Sign in with ___" buttons. The returned user_id will be used to generate a JWT to be
/// used as a token for the user's browser.
pub async fn create_or_get_user_id(email: String, name: String, pool: Pool<Postgres>, mut snowflake_generator: SnowflakeIdGenerator) -> Result<i64> {
    let possible_user_id = sqlx::query!("SELECT id FROM users WHERE email = $1", email)
        .fetch_optional(&pool)
        .await?;

    if let Some(result) = possible_user_id {
        return Ok(result.id);
    }

    let user_id = snowflake_generator.real_time_generate();

    let response = sqlx::query!(
            "INSERT INTO users (id, email, name) VALUES ($1, $2, $3)",
            user_id, email, name
        )
        .execute(&pool)
        .await?;

    return Ok(user_id);
}

pub async fn is_super_user(user_id: i64, pool: &Pool<Postgres>) -> Result<bool> {
<<<<<<< HEAD
    let is_super_user = sqlx::query!(
            r"SELECT EXISTS(SELECT 1 FROM users WHERE id = $1 AND role = $2)",
            user_id,
            UserRole::SuperUser as UserRole
        )
=======
    let is_super_user = sqlx::query!("SELECT EXISTS(SELECT 1 FROM users WHERE id = $1 AND role = $2)", user_id, UserRole::SuperUser)
>>>>>>> 888a9f0d
        .fetch_one(pool)
        .await?;

    Ok(is_super_user.exists.unwrap())
}<|MERGE_RESOLUTION|>--- conflicted
+++ resolved
@@ -1,9 +1,6 @@
 use anyhow::Result;
 use jsonwebtoken::{DecodingKey, EncodingKey};
-<<<<<<< HEAD
 use snowflake::SnowflakeIdGenerator;
-=======
->>>>>>> 888a9f0d
 use sqlx::{Pool, Postgres};
 use crate::models::user::UserRole;
 
@@ -34,15 +31,11 @@
 }
 
 pub async fn is_super_user(user_id: i64, pool: &Pool<Postgres>) -> Result<bool> {
-<<<<<<< HEAD
     let is_super_user = sqlx::query!(
-            r"SELECT EXISTS(SELECT 1 FROM users WHERE id = $1 AND role = $2)",
+            "SELECT EXISTS(SELECT 1 FROM users WHERE id = $1 AND role = $2)",
             user_id,
             UserRole::SuperUser as UserRole
         )
-=======
-    let is_super_user = sqlx::query!("SELECT EXISTS(SELECT 1 FROM users WHERE id = $1 AND role = $2)", user_id, UserRole::SuperUser)
->>>>>>> 888a9f0d
         .fetch_one(pool)
         .await?;
 
