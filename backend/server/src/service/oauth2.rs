--- conflicted
+++ resolved
@@ -1,24 +1,3 @@
-<<<<<<< HEAD
-use oauth2::{
-    basic::BasicClient,
-    AuthUrl,
-    ClientId,
-    ClientSecret,
-    RedirectUrl,
-    TokenUrl,
-    Scope,
-    CsrfToken,
-};
-
-/// Returns a oauth2::BasicClient, setup with settings for CHAOS Google OAuth.
-///
-/// Client follows OAuth2 Standard (https://oauth.net/2/) to get user's email
-/// using OpenID Connect (https://openid.net/developers/how-connect-works/).
-pub fn build_oauth_client() -> BasicClient {
-    let client_id = std::env::var("GOOGLE_CLIENT_ID").expect("GOOGLE_CLIENT_ID must be set");
-    let client_secret = std::env::var("GOOGLE_CLIENT_SECRET").expect("GOOGLE_CLIENT_SECRET must be set");
-    let redirect_url = std::env::var("GOOGLE_REDIRECT_URI").expect("GOOGLE_REDIRECT_URI must be set");
-=======
 //! OAuth2 service for the Chaos application.
 //! 
 //! This module provides functionality for OAuth2 authentication with Google,
@@ -59,7 +38,6 @@
 /// ```
 pub fn build_oauth_client(client_id: String, client_secret: String) -> BasicClient {
     let redirect_url = env::var("GOOGLE_REDIRECT_URI").expect("Could not read GOOGLE_REDIRECT_URI");
->>>>>>> 3a4e879c
 
     let auth_url = AuthUrl::new("https://accounts.google.com/o/oauth2/v2/auth".to_string())
         .expect("Invalid authorization endpoint URL");
@@ -73,15 +51,4 @@
         Some(token_url),
     )
     .set_redirect_uri(RedirectUrl::new(redirect_url).unwrap())
-}
-
-pub fn get_google_auth_url(client: &BasicClient) -> String {
-    let (auth_url, _csrf_token) = client
-        .authorize_url(CsrfToken::new_random)
-        .add_scope(Scope::new("openid".to_string()))
-        .add_scope(Scope::new("email".to_string()))
-        .add_scope(Scope::new("profile".to_string()))
-        .url();
-
-    auth_url.to_string()
 }