--- conflicted
+++ resolved
@@ -1,12 +1,9 @@
-<<<<<<< HEAD
-=======
 //! Answer service for the Chaos application.
 //! 
 //! This module provides functionality for managing application answers, including:
 //! - Verifying answer ownership
 //! - Checking if answers can be modified based on application status
 
->>>>>>> 3a4e879c
 use chrono::Utc;
 use crate::models::error::ChaosError;
 use sqlx::{Pool, Postgres};
@@ -54,8 +51,6 @@
     Ok(())
 }
 
-<<<<<<< HEAD
-=======
 /// Verifies if an answer can be modified.
 /// 
 /// This function checks if the application containing the answer has not been submitted
@@ -69,7 +64,6 @@
 /// # Returns
 /// 
 /// * `Result<(), ChaosError>` - Ok if the answer can be modified, ApplicationClosed error otherwise
->>>>>>> 3a4e879c
 pub async fn assert_answer_application_is_open(
     answer_id: i64,
     pool: &Pool<Postgres>,
