[package]
name = "server"
version = "0.1.0"
edition = "2021"

# See more keys and their definitions at https://doc.rust-lang.org/cargo/reference/manifest.html

[dependencies]
# Primary crates
tokio = { version = "1.34", features = ["macros", "rt-multi-thread"] }
axum = { version = "0.7", features = ["macros"] }
axum-extra = { version = "0.9.6", features = ["typed-header", "cookie"] }
sqlx = { version = "0.7", features = ["runtime-tokio-rustls", "postgres", "chrono", "uuid"] }

# Important secondary crates
anyhow = "1.0"
thiserror = "1.0"
serde = { version = "1.0", features = ["derive"] }
reqwest = { version = "0.11", features = ["json"] }
serde_json = "1.0"
chrono = { version = "0.4", features = ["serde"] }
oauth2 = "4.4"
log = "0.4"
uuid = { version = "1.5", features = ["serde", "v4"] }
rust-s3 = "0.34.0"
rs-snowflake = "0.6"
jsonwebtoken = "9.1"
dotenvy = "0.15"
<<<<<<< HEAD
<<<<<<< HEAD
handlebars = "6.2"
=======
handlebars = "6.2"
lettre = { version = "0.11", default-features = false, features = ["tokio1-rustls-tls", "smtp-transport", "builder"] }
>>>>>>> CHAOS-529-email-sending
=======
handlebars = "6.2"
time = "0.3.37"
>>>>>>> 166d2f2f
<|MERGE_RESOLUTION|>--- conflicted
+++ resolved
@@ -26,14 +26,6 @@
 rs-snowflake = "0.6"
 jsonwebtoken = "9.1"
 dotenvy = "0.15"
-<<<<<<< HEAD
-<<<<<<< HEAD
-handlebars = "6.2"
-=======
-handlebars = "6.2"
-lettre = { version = "0.11", default-features = false, features = ["tokio1-rustls-tls", "smtp-transport", "builder"] }
->>>>>>> CHAOS-529-email-sending
-=======
 handlebars = "6.2"
 time = "0.3.37"
->>>>>>> 166d2f2f
+lettre = { version = "0.11", default-features = false, features = ["tokio1-rustls-tls", "smtp-transport", "builder"] }