[package]
name = "server"
version = "0.1.0"
edition = "2021"

# See more keys and their definitions at https://doc.rust-lang.org/cargo/reference/manifest.html

[dependencies]
# Primary crates
tokio = { version = "1.34", features = ["macros", "rt-multi-thread"] }
axum = { version = "0.7", features = ["macros"] }
axum-extra = { version = "0.9.6", features = ["typed-header", "cookie"] }
sqlx = { version = "0.7", features = ["runtime-tokio-rustls", "postgres", "chrono", "uuid"] }
tower-http = { version = "0.5", features = ["cors", "trace"] }
http = "1.0"

# Important secondary crates
anyhow = "1.0"
thiserror = "1.0"
serde = { version = "1.0", features = ["derive"] }
reqwest = { version = "0.11", features = ["json"] }
serde_json = "1.0"
chrono = { version = "0.4", features = ["serde"] }
oauth2 = "4.4"
log = "0.4"
uuid = { version = "1.5", features = ["serde", "v4"] }
rust-s3 = "0.34.0"
rs-snowflake = "0.6"
jsonwebtoken = "9.1"
dotenvy = "0.15"
handlebars = "6.2"
<<<<<<< HEAD
time = "0.3.37"
lettre = { version = "0.11", default-features = false, features = ["tokio1-rustls-tls", "smtp-transport", "builder"] }
rand = "0.8.5"
rustls = "0.21"
rustls-pemfile = "1.0"
tracing = "0.1"
tracing-subscriber = { version = "0.3", features = ["env-filter"] }
tokio-rustls = "0.25"
futures-util = "0.3"
hyper = { version = "1.0", features = ["full"] }
hyper-util = { version = "0.1", features = ["full"] }
=======
lettre = { version = "0.11", default-features = false, features = ["tokio1-rustls-tls", "smtp-transport", "builder"] }
time = "0.3.37"
>>>>>>> 3a4e879c
<|MERGE_RESOLUTION|>--- conflicted
+++ resolved
@@ -11,8 +11,6 @@
 axum = { version = "0.7", features = ["macros"] }
 axum-extra = { version = "0.9.6", features = ["typed-header", "cookie"] }
 sqlx = { version = "0.7", features = ["runtime-tokio-rustls", "postgres", "chrono", "uuid"] }
-tower-http = { version = "0.5", features = ["cors", "trace"] }
-http = "1.0"
 
 # Important secondary crates
 anyhow = "1.0"
@@ -29,19 +27,5 @@
 jsonwebtoken = "9.1"
 dotenvy = "0.15"
 handlebars = "6.2"
-<<<<<<< HEAD
-time = "0.3.37"
 lettre = { version = "0.11", default-features = false, features = ["tokio1-rustls-tls", "smtp-transport", "builder"] }
-rand = "0.8.5"
-rustls = "0.21"
-rustls-pemfile = "1.0"
-tracing = "0.1"
-tracing-subscriber = { version = "0.3", features = ["env-filter"] }
-tokio-rustls = "0.25"
-futures-util = "0.3"
-hyper = { version = "1.0", features = ["full"] }
-hyper-util = { version = "0.1", features = ["full"] }
-=======
-lettre = { version = "0.11", default-features = false, features = ["tokio1-rustls-tls", "smtp-transport", "builder"] }
-time = "0.3.37"
->>>>>>> 3a4e879c
+time = "0.3.37"