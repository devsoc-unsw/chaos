--- conflicted
+++ resolved
@@ -10,11 +10,7 @@
 tokio = { version = "1.34", features = ["macros", "rt-multi-thread"] }
 axum = { version = "0.7", features = ["macros"] }
 axum-extra = { version = "0.9", features = ["typed-header"] }
-<<<<<<< HEAD
-sqlx = { version = "0.7", features = ["runtime-tokio-rustls", "postgres", "time", "uuid", "chrono"] }
-=======
 sqlx = { version = "0.7", features = ["runtime-tokio-rustls", "postgres", "chrono", "uuid"] }
->>>>>>> 15aa828b
 
 # Important secondary crates
 anyhow = "1.0"
