<<<<<<< Updated upstream
.env
target
<<<<<<< Updated upstream
Cargo.lock
prisma-cli/prisma/migrations
/.idea
<<<<<<< HEAD
.DS_Store
=======
images
=======
.env
target
Cargo.lock
prisma-cli/prisma/migrations
/.idea
.DS_Store
>>>>>>> Stashed changes
>>>>>>> Stashed changes
=======
**/.DS_Store
>>>>>>> 3a4e879c
<|MERGE_RESOLUTION|>--- conflicted
+++ resolved
@@ -1,23 +1,6 @@
-<<<<<<< Updated upstream
-.env
-target
-<<<<<<< Updated upstream
-Cargo.lock
-prisma-cli/prisma/migrations
-/.idea
-<<<<<<< HEAD
-.DS_Store
-=======
-images
-=======
 .env
 target
 Cargo.lock
 prisma-cli/prisma/migrations
 /.idea
-.DS_Store
->>>>>>> Stashed changes
->>>>>>> Stashed changes
-=======
-**/.DS_Store
->>>>>>> 3a4e879c
+**/.DS_Store