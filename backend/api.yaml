--- conflicted
+++ resolved
@@ -11,10 +11,7 @@
 paths:
   /auth/logout:
     post:
-<<<<<<< HEAD
-=======
       operationId: logout
->>>>>>> 15aa828b
       description: Invalidates current token.
       tags:
         - Auth
@@ -261,10 +258,7 @@
                     example: Not logged in.
   /organisation:
     post:
-<<<<<<< HEAD
-=======
       operationId: createOrganisation
->>>>>>> 15aa828b
       description: Creates a new organisation.
       tags:
         - Organisation
@@ -336,10 +330,7 @@
                     type: string
                     example: 2024-02-10T18:25:43.511Z
     delete:
-<<<<<<< HEAD
-=======
       operationId: deleteOrganisationById
->>>>>>> 15aa828b
       parameters:
         - name: id
           in: path
@@ -460,10 +451,7 @@
                     example: Unauthorized
   /organisation/{id}/members:
     get:
-<<<<<<< HEAD
-=======
       operationId: getOrganisationMembersById
->>>>>>> 15aa828b
       parameters:
         - name: id
           in: path
@@ -494,12 +482,9 @@
                         name:
                           type: string
                           example: Clancy Lion
-<<<<<<< HEAD
-=======
                         role:
                           type: string
                           example: Admin
->>>>>>> 15aa828b
         '403':
           description: User is not an organisation admin or member.
           content:
@@ -565,10 +550,7 @@
                     example: Unauthorized
   /organisation/{id}/campaign:
     post:
-<<<<<<< HEAD
-=======
       operationId: createCampaign
->>>>>>> 15aa828b
       parameters:
         - name: id
           in: path
@@ -619,10 +601,7 @@
                     example: Unauthorized
   /campaign:
     get:
-<<<<<<< HEAD
-=======
       operationId: getAllCampaigns
->>>>>>> 15aa828b
       description: Returns all active campaigns.
       tags:
         - Campaign
@@ -666,10 +645,7 @@
                           example: 2024-04-15T18:25:43.511Z
   /campaign/{id}:
     get:
-<<<<<<< HEAD
-=======
       operationId: getCampaignById
->>>>>>> 15aa828b
       parameters:
         - name: id
           in: path
@@ -715,10 +691,7 @@
                     type: string
                     example: 2024-04-15T18:25:43.511Z
     put:
-<<<<<<< HEAD
-=======
       operationId: updateCampaignById
->>>>>>> 15aa828b
       parameters:
         - name: id
           in: path
@@ -777,10 +750,7 @@
                     type: string
                     example: Unauthorized
     delete:
-<<<<<<< HEAD
-=======
       operationId: deleteCampaignById
->>>>>>> 15aa828b
       parameters:
         - name: id
           in: path
@@ -813,10 +783,7 @@
                     example: Unauthorized
   /campaign/{id}/banner:
     patch:
-<<<<<<< HEAD
-=======
       operationId: updateCampaignBannerById
->>>>>>> 15aa828b
       parameters:
         - name: id
           in: path
@@ -856,8 +823,6 @@
                 properties:
                   error:
                     type: string
-<<<<<<< HEAD
-=======
                     example: Unauthorized
 
   /campaign/{id}/role:
@@ -1093,5 +1058,4 @@
                 properties:
                   error:
                     type: string
->>>>>>> 15aa828b
                     example: Unauthorized