use diesel_derive_enum::DbEnum;
use rocket::FromFormField;
use serde::Serialize;

<<<<<<< HEAD
#[derive(Debug, DbEnum, PartialEq, FromFormField, Serialize)]
=======
#[derive(Debug, DbEnum, PartialEq)]
#[DbValueStyle = "PascalCase"]
>>>>>>> 84d0fad7
pub enum ApplicationStatus {
    Draft,
    Pending,
    Rejected,
    Success,
}

#[derive(Debug, DbEnum, PartialEq)]
#[DbValueStyle = "PascalCase"]
pub enum AdminLevel {
    ReadOnly,
    Director,
    Admin,
}

table! {
    answers (id) {
        id -> Int4,
        application_id -> Int4,
        question_id -> Int4,
        description -> Text,
        created_at -> Timestamp,
        updated_at -> Timestamp,
    }
}

table! {
    use diesel::sql_types::*;
    use super::ApplicationStatusMapping;

    applications (id) {
        id -> Int4,
        user_id -> Int4,
        role_id -> Int4,
        status -> ApplicationStatusMapping,
        created_at -> Timestamp,
        updated_at -> Timestamp,
    }
}

table! {
    campaigns (id) {
        id -> Int4,
        organisation_id -> Int4,
        name -> Text,
        cover_image -> Nullable<Text>,
        description -> Text,
        starts_at -> Timestamp,
        ends_at -> Timestamp,
        draft -> Bool,
        created_at -> Timestamp,
        updated_at -> Timestamp,
    }
}

table! {
    comments (id) {
        id -> Int4,
        application_id -> Int4,
        commenter_user_id -> Int4,
        description -> Text,
        created_at -> Timestamp,
        updated_at -> Timestamp,
    }
}

table! {
    use diesel::sql_types::*;
    use super::AdminLevelMapping;

    organisation_users (id) {
        id -> Int4,
        user_id -> Int4,
        organisation_id -> Int4,
        admin_level -> AdminLevelMapping,
        created_at -> Timestamp,
        updated_at -> Timestamp,
    }
}

table! {
    organisations (id) {
        id -> Int4,
        name -> Text,
        logo -> Nullable<Text>,
        created_at -> Timestamp,
        updated_at -> Timestamp,
    }
}

table! {
    questions (id) {
        id -> Int4,
        role_id -> Int4,
        title -> Text,
        description -> Nullable<Text>,
        max_bytes -> Int4,
        required -> Bool,
        created_at -> Timestamp,
        updated_at -> Timestamp,
    }
}

table! {
    ratings (id) {
        id -> Int4,
        application_id -> Int4,
        rater_user_id -> Int4,
        rating -> Int4,
        created_at -> Timestamp,
        updated_at -> Timestamp,
    }
}

table! {
    roles (id) {
        id -> Int4,
        campaign_id -> Int4,
        name -> Text,
        description -> Nullable<Text>,
        min_available -> Int4,
        max_available -> Int4,
        finalised -> Bool,
        created_at -> Timestamp,
        updated_at -> Timestamp,
    }
}

table! {
    users (id) {
        id -> Int4,
        email -> Text,
        zid -> Text,
        display_name -> Text,
        degree_name -> Text,
        degree_starting_year -> Int4,
        superuser -> Bool,
        created_at -> Timestamp,
        updated_at -> Timestamp,
    }
}

joinable!(answers -> applications (application_id));
joinable!(answers -> questions (question_id));
joinable!(applications -> roles (role_id));
joinable!(applications -> users (user_id));
joinable!(campaigns -> organisations (organisation_id));
joinable!(comments -> applications (application_id));
joinable!(comments -> users (commenter_user_id));
joinable!(organisation_users -> organisations (organisation_id));
joinable!(organisation_users -> users (user_id));
joinable!(questions -> roles (role_id));
joinable!(ratings -> applications (application_id));
joinable!(ratings -> users (rater_user_id));
joinable!(roles -> campaigns (campaign_id));

allow_tables_to_appear_in_same_query!(
    answers,
    applications,
    campaigns,
    comments,
    organisation_users,
    organisations,
    questions,
    ratings,
    roles,
    users,
);<|MERGE_RESOLUTION|>--- conflicted
+++ resolved
@@ -2,12 +2,8 @@
 use rocket::FromFormField;
 use serde::Serialize;
 
-<<<<<<< HEAD
 #[derive(Debug, DbEnum, PartialEq, FromFormField, Serialize)]
-=======
-#[derive(Debug, DbEnum, PartialEq)]
 #[DbValueStyle = "PascalCase"]
->>>>>>> 84d0fad7
 pub enum ApplicationStatus {
     Draft,
     Pending,
