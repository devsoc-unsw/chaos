--- conflicted
+++ resolved
@@ -1,12 +1,8 @@
 use diesel_derive_enum::DbEnum;
 use rocket::FromFormField;
 
-<<<<<<< HEAD
 #[derive(Debug, DbEnum, PartialEq, FromFormField)]
-=======
-#[derive(Debug, DbEnum, PartialEq)]
 #[DbValueStyle = "PascalCase"]
->>>>>>> 84d0fad7
 pub enum ApplicationStatus {
     Draft,
     Pending,
