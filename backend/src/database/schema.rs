use diesel_derive_enum::DbEnum;
use rocket::FromFormField;
<<<<<<< HEAD

#[derive(Debug, DbEnum, PartialEq, FromFormField)]
=======
use serde::Serialize;

#[derive(Debug, DbEnum, PartialEq, FromFormField, Serialize)]
>>>>>>> 2d42ed87
#[DbValueStyle = "PascalCase"]
pub enum ApplicationStatus {
    Draft,
    Pending,
    Rejected,
    Success,
}

#[derive(Debug, DbEnum, PartialEq)]
#[DbValueStyle = "PascalCase"]
pub enum AdminLevel {
    ReadOnly,
    Director,
    Admin,
}

table! {
    answers (id) {
        id -> Int4,
        application_id -> Int4,
        question_id -> Int4,
        description -> Text,
        created_at -> Timestamp,
        updated_at -> Timestamp,
    }
}

table! {
    use diesel::sql_types::*;
    use super::ApplicationStatusMapping;

    applications (id) {
        id -> Int4,
        user_id -> Int4,
        role_id -> Int4,
        status -> ApplicationStatusMapping,
        created_at -> Timestamp,
        updated_at -> Timestamp,
    }
}

table! {
    campaigns (id) {
        id -> Int4,
        organisation_id -> Int4,
        name -> Text,
        cover_image -> Nullable<Text>,
        description -> Text,
        starts_at -> Timestamp,
        ends_at -> Timestamp,
        draft -> Bool,
        created_at -> Timestamp,
        updated_at -> Timestamp,
    }
}

table! {
    comments (id) {
        id -> Int4,
        application_id -> Int4,
        commenter_user_id -> Int4,
        description -> Text,
        created_at -> Timestamp,
        updated_at -> Timestamp,
    }
}

table! {
    use diesel::sql_types::*;
    use super::AdminLevelMapping;

    organisation_users (id) {
        id -> Int4,
        user_id -> Int4,
        organisation_id -> Int4,
        admin_level -> AdminLevelMapping,
        created_at -> Timestamp,
        updated_at -> Timestamp,
    }
}

table! {
    organisations (id) {
        id -> Int4,
        name -> Text,
        logo -> Nullable<Text>,
        created_at -> Timestamp,
        updated_at -> Timestamp,
    }
}

table! {
    questions (id) {
        id -> Int4,
        role_id -> Int4,
        title -> Text,
        description -> Nullable<Text>,
        max_bytes -> Int4,
        required -> Bool,
        created_at -> Timestamp,
        updated_at -> Timestamp,
    }
}

table! {
    ratings (id) {
        id -> Int4,
        application_id -> Int4,
        rater_user_id -> Int4,
        rating -> Int4,
        created_at -> Timestamp,
        updated_at -> Timestamp,
    }
}

table! {
    roles (id) {
        id -> Int4,
        campaign_id -> Int4,
        name -> Text,
        description -> Nullable<Text>,
        min_available -> Int4,
        max_available -> Int4,
        finalised -> Bool,
        created_at -> Timestamp,
        updated_at -> Timestamp,
    }
}

table! {
    users (id) {
        id -> Int4,
        email -> Text,
        zid -> Text,
        display_name -> Text,
        degree_name -> Text,
        degree_starting_year -> Int4,
        superuser -> Bool,
        created_at -> Timestamp,
        updated_at -> Timestamp,
    }
}

joinable!(answers -> applications (application_id));
joinable!(answers -> questions (question_id));
joinable!(applications -> roles (role_id));
joinable!(applications -> users (user_id));
joinable!(campaigns -> organisations (organisation_id));
joinable!(comments -> applications (application_id));
joinable!(comments -> users (commenter_user_id));
joinable!(organisation_users -> organisations (organisation_id));
joinable!(organisation_users -> users (user_id));
joinable!(questions -> roles (role_id));
joinable!(ratings -> applications (application_id));
joinable!(ratings -> users (rater_user_id));
joinable!(roles -> campaigns (campaign_id));

allow_tables_to_appear_in_same_query!(
    answers,
    applications,
    campaigns,
    comments,
    organisation_users,
    organisations,
    questions,
    ratings,
    roles,
    users,
);<|MERGE_RESOLUTION|>--- conflicted
+++ resolved
@@ -1,13 +1,8 @@
 use diesel_derive_enum::DbEnum;
 use rocket::FromFormField;
-<<<<<<< HEAD
-
-#[derive(Debug, DbEnum, PartialEq, FromFormField)]
-=======
 use serde::Serialize;
 
 #[derive(Debug, DbEnum, PartialEq, FromFormField, Serialize)]
->>>>>>> 2d42ed87
 #[DbValueStyle = "PascalCase"]
 pub enum ApplicationStatus {
     Draft,
