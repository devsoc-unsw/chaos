--- conflicted
+++ resolved
@@ -37,114 +37,6 @@
         &self.user
     }
 }
-<<<<<<< HEAD
-=======
-
-pub struct OrganisationDirector {
-    user: User,
-    org: Organisation,
-}
-
-pub enum OrganisationDirectorError {
-    DieselError(diesel::result::Error),
-    Unauthorized,
-}
-
-impl From<diesel::result::Error> for OrganisationDirectorError {
-    fn from(err: diesel::result::Error) -> Self {
-        OrganisationDirectorError::DieselError(err)
-    }
-}
-
-impl OrganisationDirector {
-    pub fn new_from_org_id(
-        user: User,
-        org_id: i32,
-        conn: &PgConnection,
-    ) -> Result<Self, OrganisationDirectorError> {
-        let org = organisations::table
-            .find(org_id)
-            .first::<Organisation>(conn)?;
-
-        let org_user = organisation_users::table
-            .filter(organisation_users::organisation_id.eq(org_id))
-            .filter(organisation_users::user_id.eq(user.id))
-            .first::<OrganisationUser>(conn)?;
-
-        // OrgAdmin, OrgDirector or Superuser are allowed to authetnicate as OrgDirector
-        if !user.superuser && org_user.admin_level == AdminLevel::ReadOnly {
-            return Err(OrganisationDirectorError::Unauthorized);
-        }
-
-        Ok(Self { user, org })
-    }
-
-    pub fn new_from_campaign_id(
-        user: User,
-        campaign_id: i32,
-        conn: &PgConnection,
-    ) -> Result<Self, OrganisationDirectorError> {
-        let org_id = campaigns::table
-            .find(campaign_id)
-            .first::<Campaign>(conn)?
-            .organisation_id;
-
-        Self::new_from_org_id(user, org_id, conn)
-    }
-}
-
-pub struct OrganisationAdmin {
-    user: User,
-    org: Organisation,
-}
-pub enum OrganisationAdminError {
-    DieselError(diesel::result::Error),
-    Unauthorized,
-}
-
-impl From<diesel::result::Error> for OrganisationAdminError {
-    fn from(err: diesel::result::Error) -> Self {
-        OrganisationAdminError::DieselError(err)
-    }
-}
-
-impl OrganisationAdmin {
-    pub fn new_from_org_id(
-        user: User,
-        org_id: i32,
-        conn: &PgConnection,
-    ) -> Result<Self, OrganisationAdminError> {
-        let org = organisations::table
-            .find(org_id)
-            .first::<Organisation>(conn)?;
-
-        let org_user = organisation_users::table
-            .filter(organisation_users::organisation_id.eq(org_id))
-            .filter(organisation_users::user_id.eq(user.id))
-            .first::<OrganisationUser>(conn)?;
-
-        if !user.superuser && org_user.admin_level != AdminLevel::Admin {
-            return Err(OrganisationAdminError::Unauthorized);
-        }
-
-        Ok(Self { user, org })
-    }
-
-    pub fn new_from_campaign_id(
-        user: User,
-        campaign_id: i32,
-        conn: &PgConnection,
-    ) -> Result<Self, OrganisationAdminError> {
-        let org_id = campaigns::table
-            .find(campaign_id)
-            .first::<Campaign>(conn)?
-            .organisation_id;
-
-        Self::new_from_org_id(user, org_id, conn)
-    }
-}
-
->>>>>>> 39e2921e
 #[derive(Insertable)]
 #[table_name = "users"]
 pub struct NewUser {
