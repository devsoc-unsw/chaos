--- conflicted
+++ resolved
@@ -5,11 +5,8 @@
     ratings, roles, users,
 };
 use chrono::NaiveDateTime;
-<<<<<<< HEAD
 use diesel::prelude::BelongingToDsl;
-=======
 use chrono::Utc;
->>>>>>> ae47e1a8
 use diesel::prelude::*;
 use diesel::PgConnection;
 use rocket::FromForm;
