--- conflicted
+++ resolved
@@ -585,12 +585,6 @@
         roles.filter(name.eq(role_name)).first(conn).ok()
     }
 
-<<<<<<< HEAD
-    pub fn get_from_id(conn: &PgConnection, id_val: i32) -> Option<Role> {
-        use crate::database::schema::roles::dsl::*;
-
-        roles.filter(id.eq(id_val)).first(conn).ok()
-=======
     pub fn get_from_id(conn: &PgConnection, role_id: i32) -> Option<Role> {
         use crate::database::schema::roles::dsl::*;
 
@@ -604,7 +598,6 @@
             .set(role_update)
             .get_result(conn)
             .ok()
->>>>>>> 2d42ed87
     }
 
     pub fn delete(conn: &PgConnection, role_id: i32) -> bool {
