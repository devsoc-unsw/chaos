--- conflicted
+++ resolved
@@ -54,12 +54,8 @@
                 campaigns::get_all_campaigns,
             ],
         )
-<<<<<<< HEAD
-        .mount("/user", routes![user::get_user])
+        .mount("/user", routes![user::get_user, user::get_user_campaigns])
         .mount("/role", routes![role::get_role, role::update_role])
-=======
-        .mount("/user", routes![user::get_user, user::get_user_campaigns])
->>>>>>> ae47e1a8
         .launch()
         .await
         .unwrap();
