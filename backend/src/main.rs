#[macro_use]
extern crate diesel;

pub mod application;
pub mod auth;
pub mod campaigns;
pub mod comment;
pub mod cors;
pub mod database;
pub mod guard;
pub mod organisation;
pub mod question;
pub mod role;
pub mod seed;
pub mod state;
pub mod user;

use auth::Auth;
use cors::cors;
use database::Database;
use rocket::routes;
use std::env;

#[rocket::get("/foo")]
fn authed_call(auth: Auth) -> String {
    format!("hello, your user id is {}", auth.jwt.user_id)
}

#[rocket::main]
async fn main() {
    dotenv::dotenv().unwrap();
    if let Ok(_) = env::var("SEED") {
        seed::seed();
    }

    let api_state = state::api_state().await;

    let cors = cors();

    rocket::build()
        .manage(api_state)
        .attach(Database::fairing())
        .attach(cors)
        .mount("/", routes![authed_call])
        .mount(
            "/organisation",
            routes![
                organisation::new,
                organisation::get_from_id,
                organisation::delete,
                organisation::get_admins,
                organisation::set_admins,
            ],
        )
        .mount("/auth", routes![auth::signin, auth::signup])
        .mount(
            "/campaign",
            routes![
                campaigns::get,
                campaigns::update,
                campaigns::roles,
                campaigns::create,
                campaigns::delete_campaign,
                campaigns::get_all_campaigns,
            ],
        )
        .mount("/user", routes![user::get_user, user::get_user_campaigns])
        .mount("/application", routes![application::create_application])
<<<<<<< HEAD
        .mount("/role", routes![role::get_role, role::update_role])
        .mount(
            "/question",
            routes![
                question::get_question,
                question::edit_question,
                question::delete_question
            ],
=======
        .mount(
            "/role",
            routes![role::get_role, role::update_role, role::new_role],
        )
        .mount(
            "/comment",
            routes![comment::create_comment, comment::get_comment_from_id],
>>>>>>> 39e2921e
        )
        .launch()
        .await
        .unwrap();
}<|MERGE_RESOLUTION|>--- conflicted
+++ resolved
@@ -66,8 +66,6 @@
         )
         .mount("/user", routes![user::get_user, user::get_user_campaigns])
         .mount("/application", routes![application::create_application])
-<<<<<<< HEAD
-        .mount("/role", routes![role::get_role, role::update_role])
         .mount(
             "/question",
             routes![
@@ -75,7 +73,7 @@
                 question::edit_question,
                 question::delete_question
             ],
-=======
+        )
         .mount(
             "/role",
             routes![role::get_role, role::update_role, role::new_role],
@@ -83,7 +81,6 @@
         .mount(
             "/comment",
             routes![comment::create_comment, comment::get_comment_from_id],
->>>>>>> 39e2921e
         )
         .launch()
         .await
