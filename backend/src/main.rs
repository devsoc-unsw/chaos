--- conflicted
+++ resolved
@@ -64,14 +64,11 @@
             ],
         )
         .mount("/user", routes![user::get_user, user::get_user_campaigns])
-<<<<<<< HEAD
         .mount(
             "/comment",
             routes![comment::create_comment, comment::get_comment_from_id],
         )
-=======
         .mount("application", routes![application::create_application])
->>>>>>> 2d42ed87
         .mount("/role", routes![role::get_role, role::update_role])
         .launch()
         .await
