#[macro_use]
extern crate diesel;

pub mod auth;
pub mod campaigns;
pub mod cors;
pub mod database;
pub mod guard;
pub mod organisation;
pub mod state;
pub mod user;

use auth::Auth;
use cors::cors;
use database::Database;
use rocket::routes;

#[rocket::get("/foo")]
fn authed_call(auth: Auth) -> String {
    format!("hello, your user id is {}", auth.jwt.user_id)
}

#[rocket::main]
async fn main() {
    dotenv::dotenv().unwrap();

    let api_state = state::api_state().await;

    let cors = cors();

    rocket::build()
        .manage(api_state)
        .attach(Database::fairing())
        .attach(cors)
        .mount("/", routes![authed_call])
        .mount(
            "/organisation",
            routes![
                organisation::new,
                organisation::get_from_id,
                organisation::delete,
                organisation::get_admins,
                organisation::set_admins,
            ],
        )
        .mount("/auth", routes![auth::signin, auth::signup])
        .mount(
            "/campaign",
            routes![
                campaigns::get,
                campaigns::update,
                campaigns::roles,
<<<<<<< HEAD
                campaigns::create,
=======
                campaigns::get_all_campaigns,
>>>>>>> 7f4a95ba
            ],
        )
        .mount("/user", routes![user::get_user, user::get_user_campaigns])
        .launch()
        .await
        .unwrap();
}<|MERGE_RESOLUTION|>--- conflicted
+++ resolved
@@ -50,11 +50,8 @@
                 campaigns::get,
                 campaigns::update,
                 campaigns::roles,
-<<<<<<< HEAD
                 campaigns::create,
-=======
                 campaigns::get_all_campaigns,
->>>>>>> 7f4a95ba
             ],
         )
         .mount("/user", routes![user::get_user, user::get_user_campaigns])
