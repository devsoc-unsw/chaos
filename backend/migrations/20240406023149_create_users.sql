--- conflicted
+++ resolved
@@ -10,13 +10,8 @@
     degree_name TEXT,
     degree_starting_year INTEGER,
     role user_role NOT NULL,
-<<<<<<< HEAD
     created_at TIMESTAMPTZ NOT NULL DEFAULT CURRENT_TIMESTAMP,
     updated_at TIMESTAMPTZ NOT NULL DEFAULT CURRENT_TIMESTAMP
-=======
-    created_at TIMESTAMPTZ DEFAULT CURRENT_TIMESTAMP NOT NULL,
-    updated_at TIMESTAMPTZ DEFAULT CURRENT_TIMESTAMP NOT NULL
->>>>>>> 15aa828b
 );
 
 CREATE UNIQUE INDEX IDX_users_email_lower on users ((lower(email)));