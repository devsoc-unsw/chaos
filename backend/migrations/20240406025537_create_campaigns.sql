CREATE TABLE campaigns (
    id BIGINT PRIMARY KEY,
    organisation_id BIGINT NOT NULL,
    name TEXT NOT NULL,
    cover_image UUID,
    description TEXT,
    starts_at TIMESTAMPTZ NOT NULL,
    ends_at TIMESTAMPTZ NOT NULL,
<<<<<<< HEAD
    created_at TIMESTAMPTZ NOT NULL DEFAULT CURRENT_TIMESTAMP,
    updated_at TIMESTAMPTZ NOT NULL DEFAULT CURRENT_TIMESTAMP,
=======
    created_at TIMESTAMPTZ DEFAULT CURRENT_TIMESTAMP NOT NULL,
    updated_at TIMESTAMPTZ DEFAULT CURRENT_TIMESTAMP NOT NULL,
>>>>>>> 15aa828b
    CONSTRAINT FK_campaigns_organisations
       FOREIGN KEY(organisation_id)
           REFERENCES organisations(id)
           ON DELETE CASCADE
           ON UPDATE CASCADE
);

CREATE TABLE campaign_roles (
    id BIGINT PRIMARY KEY,
    campaign_id BIGINT NOT NULL,
    name TEXT NOT NULL,
    description TEXT,
<<<<<<< HEAD
    min_available INTEGER,
    max_available INTEGER,
    finalised BOOLEAN,
    created_at TIMESTAMPTZ NOT NULL DEFAULT CURRENT_TIMESTAMP,
    updated_at TIMESTAMPTZ NOT NULL DEFAULT CURRENT_TIMESTAMP,
=======
    min_available INTEGER NOT NULL,
    max_available INTEGER NOT NULL,
    finalised BOOLEAN NOT NULL,
    created_at TIMESTAMPTZ DEFAULT CURRENT_TIMESTAMP NOT NULL,
    updated_at TIMESTAMPTZ DEFAULT CURRENT_TIMESTAMP NOT NULL,
>>>>>>> 15aa828b
    CONSTRAINT FK_campaign_roles_campaign
        FOREIGN KEY(campaign_id)
            REFERENCES campaigns(id)
            ON DELETE CASCADE
            ON UPDATE CASCADE
);

CREATE INDEX IDX_campaign_roles_campaign on campaign_roles (campaign_id);<|MERGE_RESOLUTION|>--- conflicted
+++ resolved
@@ -6,13 +6,8 @@
     description TEXT,
     starts_at TIMESTAMPTZ NOT NULL,
     ends_at TIMESTAMPTZ NOT NULL,
-<<<<<<< HEAD
     created_at TIMESTAMPTZ NOT NULL DEFAULT CURRENT_TIMESTAMP,
     updated_at TIMESTAMPTZ NOT NULL DEFAULT CURRENT_TIMESTAMP,
-=======
-    created_at TIMESTAMPTZ DEFAULT CURRENT_TIMESTAMP NOT NULL,
-    updated_at TIMESTAMPTZ DEFAULT CURRENT_TIMESTAMP NOT NULL,
->>>>>>> 15aa828b
     CONSTRAINT FK_campaigns_organisations
        FOREIGN KEY(organisation_id)
            REFERENCES organisations(id)
@@ -25,19 +20,11 @@
     campaign_id BIGINT NOT NULL,
     name TEXT NOT NULL,
     description TEXT,
-<<<<<<< HEAD
-    min_available INTEGER,
-    max_available INTEGER,
-    finalised BOOLEAN,
-    created_at TIMESTAMPTZ NOT NULL DEFAULT CURRENT_TIMESTAMP,
-    updated_at TIMESTAMPTZ NOT NULL DEFAULT CURRENT_TIMESTAMP,
-=======
     min_available INTEGER NOT NULL,
     max_available INTEGER NOT NULL,
     finalised BOOLEAN NOT NULL,
-    created_at TIMESTAMPTZ DEFAULT CURRENT_TIMESTAMP NOT NULL,
-    updated_at TIMESTAMPTZ DEFAULT CURRENT_TIMESTAMP NOT NULL,
->>>>>>> 15aa828b
+    created_at TIMESTAMPTZ NOT NULL DEFAULT CURRENT_TIMESTAMP,
+    updated_at TIMESTAMPTZ NOT NULL DEFAULT CURRENT_TIMESTAMP,
     CONSTRAINT FK_campaign_roles_campaign
         FOREIGN KEY(campaign_id)
             REFERENCES campaigns(id)
