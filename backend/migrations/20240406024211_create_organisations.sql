--- conflicted
+++ resolved
@@ -1,15 +1,9 @@
 CREATE TABLE organisations (
     id BIGINT PRIMARY KEY,
     name TEXT NOT NULL UNIQUE,
-<<<<<<< HEAD
-    logo TEXT,
+    logo UUID,
     created_at TIMESTAMPTZ NOT NULL DEFAULT CURRENT_TIMESTAMP,
     updated_at TIMESTAMPTZ NOT NULL DEFAULT CURRENT_TIMESTAMP
-=======
-    logo UUID,
-    created_at TIMESTAMPTZ DEFAULT CURRENT_TIMESTAMP NOT NULL,
-    updated_at TIMESTAMPTZ DEFAULT CURRENT_TIMESTAMP NOT NULL
->>>>>>> 15aa828b
 );
 
 CREATE TYPE organisation_role AS ENUM ('User', 'Admin');
@@ -18,7 +12,7 @@
     id BIGSERIAL PRIMARY KEY,
     organisation_id BIGINT NOT NULL,
     user_id BIGINT NOT NULL,
-    role organisation_role DEFAULT 'User' NOT NULL,
+    role organisation_role NOT NULL DEFAULT 'User',
     CONSTRAINT FK_organisation_members_organisation
         FOREIGN KEY(organisation_id)
             REFERENCES organisations(id)
@@ -26,4 +20,5 @@
                 ON UPDATE CASCADE
 );
 
+
 CREATE INDEX IDX_organisation_admins_organisation on organisation_members (organisation_id);