--- conflicted
+++ resolved
@@ -1,4 +1,3 @@
-<<<<<<< Updated upstream
 name: Rust
 
 on:
@@ -62,92 +61,8 @@
       - name: Build
         working-directory: backend/server
         run: cargo build
-<<<<<<< HEAD
-      - name: Cargo Clippy
-        working-directory: backend/server
-        run: cargo clippy
-      - name: RustFmt
-<<<<<<< Updated upstream
-        working-directory: backend/server
-        run: cargo fmt
-=======
-        run: cargo fmt --manifest-path backend/seed_data/Cargo.toml
-=======
-name: Rust
-
-on:
-  pull_request:
-    branches: [main, "renovate/*", "CHAOS-224-KHAOS-rewrite"]
-  push:
-    branches: ["renovate/*"]
-
-env:
-  CARGO_TERM_COLOR: always
-
-jobs:
-  build:
-    runs-on: ubuntu-latest
-    services:
-      postgres:
-        image: postgres:16
-        env:
-          POSTGRES_USER: postgres
-          POSTGRES_PASSWORD: password
-          POSTGRES_DB: chaos
-        ports:
-          - 5432:5432
-    steps:
-      - uses: actions/checkout@v4
-      - name: Setup env file
-        run: |
-          echo "DATABASE_URL=postgres://postgres:password@localhost:5432/chaos" >> backend/.env
-          echo "JWT_SECRET=test_secret" >> backend/.env
-          echo "GOOGLE_CLIENT_ID=test" >> backend/.env
-          echo "GOOGLE_CLIENT_SECRET=test" >> backend/.env
-          echo "GOOGLE_REDIRECT_URI=http://localhost:3000/auth/callback" >> backend/.env
-          echo "S3_BUCKET_NAME=chaos-storage" >> backend/.env
-          echo "S3_ACCESS_KEY=test_access_key" >> backend/.env
-          echo "S3_SECRET_KEY=test_secret_key" >> backend/.env
-          echo "S3_ENDPOINT=https://chaos-storage.s3.ap-southeast-1.amazonaws.com" >> backend/.env
-          echo "S3_REGION_NAME=ap-southeast-1" >> backend/.env
-      # selecting a toolchain either by action or manual `rustup` calls should happen
-      # before the plugin, as it uses the current rustc version as its cache key
-      - uses: actions-rs/toolchain@v1
-        with:
-          profile: minimal
-          toolchain: stable
-      - name: Setup cargo cache
-        uses: actions/cache@v3
-        with:
-          path: |
-            ~/.cargo/bin/
-            ~/.cargo/registry/index/
-            ~/.cargo/registry/cache/
-            ~/.cargo/git/db/
-            backend/server/target/
-          key: ${{ runner.os }}-cargo-${{ hashFiles('**/Cargo.lock') }}
-          restore-keys: ${{ runner.os }}-cargo-
-      - name: Migrate DB
-        working-directory: backend
-        run: |
-          which sqlx || cargo install sqlx-cli --no-default-features --features native-tls,postgres
-          sqlx database create
-          sqlx migrate run
-      - name: Build
-        working-directory: backend/server
-        run: cargo build
-      - name: Cargo Clippy
-        working-directory: backend/server
-        run: cargo clippy
-      - name: RustFmt
-        working-directory: backend/server
-        run: cargo fmt
->>>>>>> Stashed changes
->>>>>>> Stashed changes
-=======
       - name: Database Seeding
         working-directory: backend/database-seeding
         run: |
           cargo build
-          cargo run
->>>>>>> 3a4e879c
+          cargo run