--- conflicted
+++ resolved
@@ -48,10 +48,6 @@
             ~/.cargo/registry/index/
             ~/.cargo/registry/cache/
             ~/.cargo/git/db/
-<<<<<<< HEAD
-            backend/prisma-cli/target/
-=======
->>>>>>> 15aa828b
             backend/server/target/
           key: ${{ runner.os }}-cargo-${{ hashFiles('**/Cargo.lock') }}
           restore-keys: ${{ runner.os }}-cargo-
