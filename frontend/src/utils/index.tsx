--- conflicted
+++ resolved
@@ -5,10 +5,6 @@
 
 import type { ToastType } from "components/Toast";
 
-<<<<<<< HEAD
-
-=======
->>>>>>> c4003e2b
 export function isLogin(): boolean {
   return true;
 }
