--- conflicted
+++ resolved
@@ -1,12 +1,8 @@
-<<<<<<< HEAD
 import moment from "moment";
 
-function isLogin() {
-=======
 import PropTypes from "prop-types";
 
 export function isLogin() {
->>>>>>> bac8c76e
   return true;
 }
 
@@ -33,12 +29,7 @@
   "Dec",
 ];
 
-<<<<<<< HEAD
-const dateToString = (date) => moment.utc(date).format("YYYY-MM-DD HH:mm:ss");
-=======
-export const dateToString = (date) =>
-  `${date.getDate()} ${months[date.getMonth()]} ${date.getFullYear()}`;
->>>>>>> bac8c76e
+export const dateToString = (date) => moment.utc(date).format("YYYY-MM-DD HH:mm:ss");
 
 export const bytesToImage = (bytes) =>
   `data:image/png;base64,${btoa(
