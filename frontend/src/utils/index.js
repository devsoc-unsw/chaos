--- conflicted
+++ resolved
@@ -6,11 +6,10 @@
   return true;
 }
 
-<<<<<<< HEAD
 function isLoggedIn() {
   return true;
 }
-=======
+
 const fileToDataUrl = (file) => {
   const validFileTypes = ["image/jpeg", "image/png", "image/jpg", "image/gif"];
   const valid = validFileTypes.find((type) => type === file.type);
@@ -28,15 +27,10 @@
   reader.readAsDataURL(file);
   return dataUrlPromise;
 };
->>>>>>> fdd7e226
 
 // set/retrieve from localstorage
 const getStore = (key) => localStorage.getItem(key);
 const setStore = (key, val) => localStorage.setItem(key, val);
 const removeStore = (key) => localStorage.removeItem(key);
 
-<<<<<<< HEAD
-export { isLogin, isAdmin, getStore, setStore, removeStore, isLoggedIn };
-=======
-export { isLogin, isAdmin, fileToDataUrl, getStore, setStore, removeStore };
->>>>>>> fdd7e226
+export { isLogin, isAdmin, fileToDataUrl, getStore, setStore, removeStore, isLoggedIn };