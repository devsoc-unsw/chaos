import React from "react";
<<<<<<< HEAD
=======
import PropTypes from "prop-types";
>>>>>>> 58a8c9d8
import { useNavigate } from "react-router-dom";
import { Grid } from "@mui/material";

import CampaignCard from "../../../components/CampaignCard";
import { bytesToImage, dateToString } from "../../../utils";

const CampaignGrid = ({ campaigns }) => {
  const navigate = useNavigate();
  return (
    <Grid container spacing={2} columns={4}>
      {campaigns.map((campaign) => (
        <Grid item key={campaign.campaign.id} xs={1}>
          <CampaignCard
            title={campaign.campaign.name}
            appliedFor={campaign.applied_for}
            positions={campaign.roles.map((role) => ({
              name: role.name,
              number: role.max_available,
            }))}
            startDate={dateToString(new Date(campaign.campaign.starts_at))}
            endDate={dateToString(new Date(campaign.campaign.ends_at))}
            img={bytesToImage(campaign.campaign.cover_image)}
            applyClick={() => navigate(`/application/${campaign.campaign.id}`, { state: campaign })}
          />
        </Grid>
      ))}
    </Grid>
  );
};

CampaignGrid.propTypes = {
  campaigns: PropTypes.arrayOf(
    PropTypes.shape({
      campaign: PropTypes.shape({
        id: PropTypes.number.isRequired,
        name: PropTypes.string.isRequired,
        starts_at: PropTypes.string.isRequired,
        ends_at: PropTypes.string.isRequired,
        cover_image: PropTypes.arrayOf(PropTypes.number).isRequired,
      }).isRequired,
      applied_for: PropTypes.arrayOf(PropTypes.string).isRequired,
      roles: PropTypes.arrayOf(
        PropTypes.shape({
          name: PropTypes.string.isRequired,
          max_available: PropTypes.number.isRequired,
        })
      ).isRequired,
    }).isRequired
  ).isRequired,
};

export default CampaignGrid;<|MERGE_RESOLUTION|>--- conflicted
+++ resolved
@@ -1,8 +1,5 @@
 import React from "react";
-<<<<<<< HEAD
-=======
 import PropTypes from "prop-types";
->>>>>>> 58a8c9d8
 import { useNavigate } from "react-router-dom";
 import { Grid } from "@mui/material";
 
