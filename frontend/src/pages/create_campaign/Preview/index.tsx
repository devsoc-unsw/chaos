import { useEffect } from "react";

import CampaignCard from "../../../components/CampaignCard";

import {
  ActionButton,
  CampaignCardLayout,
  InfoText,
  InfoTextBox,
  SubmitWrapper,
} from "./reviewTab.styled";

import type { Campaign } from "../types";

type Props = {
  campaign: Campaign;
  onSubmit: (isDraft: boolean) => void;
};
const ReviewTab = ({ campaign, onSubmit }: Props) => {
  const {
    questions,
    answers,
    setAnswers,
    roles,
    campaignName,
    cover,
    description,
    startDate,
    endDate,
  } = campaign;
  useEffect(() => {
    const newAnswers = Object.fromEntries(
      questions.map((q) => [q.id, answers[q.id] ?? ""])
    );
    setAnswers(newAnswers);
  }, [questions]);

  return (
    <>
      <InfoTextBox>
        <InfoText>
          Please review both the application card and form before publishing.
          This is how your campaign will appear to applicants.
        </InfoText>
        <InfoText>
          Click &quot;apply&quot; to view/hide the application form.
        </InfoText>
      </InfoTextBox>
<<<<<<< HEAD
<<<<<<< Updated upstream
=======
>>>>>>> 2ea1a7af
      <CampaignCardLayout>
        <CampaignCard
          title={campaignName}
          appliedFor={[]}
          positions={roles.map((r) => ({
            id: r.id,
            number: r.quantity,
            name: r.title,
          }))}
          startDate={startDate}
          endDate={endDate}
          organisationLogo={undefined}
          campaigns={[]}
          setCampaigns={() => {}}
<<<<<<< HEAD
=======
      <CampaignCardGrid container spacing={2} columns={4}>
        <Grid item xs={1.5} />
        <Grid item key={campaignName} xs={1}>
          <CampaignCard
            title={campaignName}
            appliedFor={[]}
            positions={roles.map((r) => ({
              id: r.id,
              number: r.quantity,
              name: r.title,
            }))}
            startDate={startDate}
            endDate={endDate}
            // eslint-disable-next-line @typescript-eslint/no-non-null-assertion
            img={cover!}
          />
        </Grid>
      </CampaignCardGrid>
      {displayForm && (
        <ApplicationForm
          questions={questions}
          roles={roles}
          rolesSelected={rolesSelected}
          setRolesSelected={setRolesSelected}
          answers={answers}
          setAnswers={setAnswers}
          campaignName={campaignName}
>>>>>>> Stashed changes
=======
>>>>>>> 2ea1a7af
          // eslint-disable-next-line @typescript-eslint/no-non-null-assertion
          img=""
        />
      </CampaignCardLayout>
      {/* TODO: display campaign description */}
      {/* TODO: allow admins to preview the application form */}
      <SubmitWrapper>
        <ActionButton onClick={() => onSubmit(true)} color="white">
          Create Draft
        </ActionButton>
        <ActionButton onClick={() => onSubmit(false)} color="primary">
          Publish
        </ActionButton>
      </SubmitWrapper>
    </>
  );
};

export default ReviewTab;<|MERGE_RESOLUTION|>--- conflicted
+++ resolved
@@ -46,10 +46,6 @@
           Click &quot;apply&quot; to view/hide the application form.
         </InfoText>
       </InfoTextBox>
-<<<<<<< HEAD
-<<<<<<< Updated upstream
-=======
->>>>>>> 2ea1a7af
       <CampaignCardLayout>
         <CampaignCard
           title={campaignName}
@@ -64,38 +60,6 @@
           organisationLogo={undefined}
           campaigns={[]}
           setCampaigns={() => {}}
-<<<<<<< HEAD
-=======
-      <CampaignCardGrid container spacing={2} columns={4}>
-        <Grid item xs={1.5} />
-        <Grid item key={campaignName} xs={1}>
-          <CampaignCard
-            title={campaignName}
-            appliedFor={[]}
-            positions={roles.map((r) => ({
-              id: r.id,
-              number: r.quantity,
-              name: r.title,
-            }))}
-            startDate={startDate}
-            endDate={endDate}
-            // eslint-disable-next-line @typescript-eslint/no-non-null-assertion
-            img={cover!}
-          />
-        </Grid>
-      </CampaignCardGrid>
-      {displayForm && (
-        <ApplicationForm
-          questions={questions}
-          roles={roles}
-          rolesSelected={rolesSelected}
-          setRolesSelected={setRolesSelected}
-          answers={answers}
-          setAnswers={setAnswers}
-          campaignName={campaignName}
->>>>>>> Stashed changes
-=======
->>>>>>> 2ea1a7af
           // eslint-disable-next-line @typescript-eslint/no-non-null-assertion
           img=""
         />
