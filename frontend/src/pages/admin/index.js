import React, { useContext, useEffect, useState, createContext } from "react";
import { SetNavBarTitleContext } from "../../App";
import { AdminContainer } from "./admin.styled";
import AdminSidebar from "../../components/AdminSideBar";
import AdminContent from "../../components/AdminContent";
import { getAdminData } from "../../api";

import DirectorDummy from "../dashboard/director.jpg";
import ProjectLeadDummy from "../dashboard/project-lead.jpg";
import ProjectTeamDummy from "../dashboard/project-team.png";
import CSELogoDummy from "./CSESoc_logo.jpeg";
import SECLogoDummy from "./SECSoc_logo.jpeg";

export const isFormOpenContext = createContext(null);
export const orgContext = createContext(null);

// TODO: CHAOS-55, delete once request is implemented
const campaignsData = [
  {
    id: 0,
    image: DirectorDummy,
    title: "Director Recruitment",
    startDate: "1 Jan 2022",
    endDate: "1 Feb 2022",
  },
  {
    id: 1,
    image: ProjectLeadDummy,
    title: "Project Lead Recruitment",
    startDate: "1 Feb 2022",
    endDate: "1 Mar 2022",
  },
  {
    id: 2,
    image: ProjectTeamDummy,
    title: "Project Team Recruitment",
    startDate: "1 Mar 2022",
    endDate: "1 Apr 2022",
  },
];

// TODO: CHAOS-55, delete once request is implemented
const membersData = [
  {
    id: 0,
    name: "John Smith",
    role: "Director",
  },
  {
    id: 1,
    name: "Jane Doe",
    role: "Director",
  },
  {
    id: 2,
    name: "John Smith",
    role: "Admin",
  },
  {
    id: 3,
    name: "Jane Doe",
    role: "Admin",
  },
  {
    id: 4,
    name: "John Smith",
    role: "Director",
  },
  {
    id: 5,
    name: "Jane Doe",
    role: "Director",
  },
  {
    id: 6,
    name: "John Smith",
    role: "Admin",
  },
  {
    id: 7,
    name: "Jane Doe",
    role: "Admin",
  },
  {
    id: 8,
    name: "John Smith",
    role: "Director",
  },
  {
    id: 9,
    name: "Jane Doe",
    role: "Director",
  },
  {
    id: 10,
    name: "John Smith",
    role: "Admin",
  },
  {
    id: 11,
    name: "Jane Doe",
    role: "Admin",
  },
  {
    id: 12,
    name: "John Smith",
    role: "Director",
  },
  {
    id: 13,
    name: "Jane Doe",
    role: "Director",
  },
  {
    id: 14,
    name: "John Smith",
    role: "Admin",
  },
  {
    id: 15,
    name: "Jane Doe",
    role: "Admin",
  },
];

// TODO: CHAOS-55, delete once request is implemented
const orgListData = [
  { id: 0, icon: CSELogoDummy, orgName: "CSESoc" },
  { id: 1, icon: SECLogoDummy, orgName: "SECSoc" },
];

const Admin = () => {
  const setNavBarTitle = useContext(SetNavBarTitleContext);
  useEffect(() => {
    setNavBarTitle("Admin");
  }, []);
  const [sidebarWidth, setSidebarWidth] = useState("80px");
  const [isFormOpen, setIsFormOpen] = useState(false);

  // FIXME: CHAOS-55, change this to request orgs from backend
  const [orgList, setOrgList] = useState([]);

  const [campaigns, setCampaigns] = useState([]);
  const [members, setMembers] = useState([]);

  useEffect(async () => {
    // TODO: CHAOS-55, update organisation with requested data
    const data = await (await getAdminData()).json();
    console.log(data);
    setOrgList(orgListData);
    setCampaigns(campaignsData);
    setMembers(membersData);
  }, []);

  // FIXME: CHAOS-56, implement default behaviour for users w/ no org
  const [orgSelected, setOrgSelected] = useState(0);

  return (
    <orgContext.Provider
      value={{ orgSelected, setOrgSelected, orgList, setOrgList }}
    >
      <isFormOpenContext.Provider value={{ isFormOpen, setIsFormOpen }}>
        <AdminContainer>
          <AdminSidebar
            orgList={orgList}
            setOrgList={setOrgList}
            orgSelected={orgSelected}
            setOrgSelected={setOrgSelected}
            isFormOpen={isFormOpen}
            setIsFormOpen={setIsFormOpen}
            sidebarWidth={sidebarWidth}
            setSidebarWidth={setSidebarWidth}
          />
          <AdminContent
<<<<<<< HEAD
            org={orgList.find((org) => org.id === orgSelected)}
            campaigns={campaigns}
            setCampaigns={setCampaigns}
            members={members}
            setMembers={setMembers}
=======
            id={orgList.find((org) => org.id === orgSelected).id}
            icon={orgList.find((org) => org.id === orgSelected).icon}
            orgName={orgList.find((org) => org.id === orgSelected).orgName}
>>>>>>> 74891ac5
          />
        </AdminContainer>
      </isFormOpenContext.Provider>
    </orgContext.Provider>
  );
};

export default Admin;<|MERGE_RESOLUTION|>--- conflicted
+++ resolved
@@ -172,17 +172,14 @@
             setSidebarWidth={setSidebarWidth}
           />
           <AdminContent
-<<<<<<< HEAD
             org={orgList.find((org) => org.id === orgSelected)}
             campaigns={campaigns}
             setCampaigns={setCampaigns}
             members={members}
             setMembers={setMembers}
-=======
             id={orgList.find((org) => org.id === orgSelected).id}
             icon={orgList.find((org) => org.id === orgSelected).icon}
             orgName={orgList.find((org) => org.id === orgSelected).orgName}
->>>>>>> 74891ac5
           />
         </AdminContainer>
       </isFormOpenContext.Provider>
