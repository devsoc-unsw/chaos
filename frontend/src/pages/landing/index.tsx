--- conflicted
+++ resolved
@@ -40,15 +40,9 @@
   };
 
   return (
-<<<<<<< HEAD
-    <div tw="flex flex-1 justify-center" onPointerMove={onPointerMove}>
+    <div tw="flex flex-1 flex-row justify-center" onPointerMove={onPointerMove}>
       <Container tw="my-auto translate-y-[-100px] p-12">
         <main tw="[& > *]:(w-fit pointer-events-auto) pointer-events-none w-fit font-light">
-=======
-    <div tw="flex flex-row flex-1 justify-center" onPointerMove={onPointerMove}>
-      <Container tw="my-auto p-12 translate-y-[-100px]">
-        <main tw="font-light w-fit pointer-events-none [& > *]:(w-fit pointer-events-auto)">
->>>>>>> 7a655534
           <Transition
             appear
             show
