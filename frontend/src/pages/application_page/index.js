--- conflicted
+++ resolved
@@ -133,14 +133,7 @@
               );
           });
       });
-<<<<<<< HEAD
-=======
       navigate("/dashboard");
-    } else {
-      console.error(
-        "Submission failed, you must select at least one role to apply for!"
-      );
->>>>>>> ff2cae47
     }
   };
 
