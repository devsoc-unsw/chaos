--- conflicted
+++ resolved
@@ -21,7 +21,6 @@
   const campaignId = parseInt(useParams().campaignId, 10);
   const { state } = useLocation();
 
-<<<<<<< HEAD
   useEffect(async () => {
     setCampaign(
       state ||
@@ -34,8 +33,6 @@
     );
   }, []);
 
-=======
->>>>>>> 89aa7c1c
   const [loading, setLoading] = useState(true);
 
   const [selfInfo, setSelfInfo] = useState({});
@@ -65,7 +62,7 @@
     };
 
     getData();
-  }, []);
+  }, [campaign]);
 
   const [rolesSelected, setRolesSelected] = useState([]);
   const [answers, setAnswers] = useState({});
@@ -74,12 +71,7 @@
 
   const { campaignName, headerImage, description, roles, questions, userInfo } =
     {
-      campaignName: (() => {
-        const { cover_image: _, rest } = campaign.campaign;
-        campaign.campaign = rest;
-        console.log(JSON.stringify(campaign, null, 4));
-        return campaign.campaign.name;
-      })(),
+      campaignName: campaign.campaign.name,
       headerImage: bytesToImage(campaign.campaign.cover_image),
       description: campaign.campaign.description,
       roles: campaign.roles.map((r) => ({
@@ -91,11 +83,10 @@
         if (!(q.id in answers)) {
           answers[q.id] = "";
         }
-        console.log(`qeustion: ${JSON.stringify(q)}`);
         return {
           id: q.id,
           text: q.title,
-          roles: q.role_ids,
+          roles: new Set(q.role_ids),
         };
       }),
       userInfo: {
