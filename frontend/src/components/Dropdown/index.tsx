--- conflicted
+++ resolved
@@ -1,18 +1,6 @@
 import { Menu } from "@headlessui/react";
 import { EllipsisVerticalIcon } from "@heroicons/react/24/outline";
-<<<<<<< HEAD
-<<<<<<< HEAD
-<<<<<<< HEAD
-import tw from "twin.macro";
-=======
 import "twin.macro";
->>>>>>> CHAOS-491-migration-away-from-mui
-=======
-import "twin.macro";
->>>>>>> CHAOS-491-migration-away-from-mui
-=======
-import "twin.macro";
->>>>>>> 2ea1a7af
 
 import Card from "components/Card";
 
