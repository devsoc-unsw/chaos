--- conflicted
+++ resolved
@@ -1,17 +1,5 @@
 import { Menu } from "@headlessui/react";
-<<<<<<< HEAD
-<<<<<<< HEAD
-<<<<<<< HEAD
-import tw from "twin.macro";
-=======
 import "twin.macro";
->>>>>>> CHAOS-491-migration-away-from-mui
-=======
-import "twin.macro";
->>>>>>> CHAOS-491-migration-away-from-mui
-=======
-import "twin.macro";
->>>>>>> 2ea1a7af
 
 import type { ComponentProps, MouseEvent, ReactElement } from "react";
 
