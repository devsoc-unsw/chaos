--- conflicted
+++ resolved
@@ -50,10 +50,6 @@
     } else {
       // FIXME: should popup and say failed to delete
     }
-<<<<<<< HEAD
-=======
-    setOrgList(orgList.filter((o) => o.id !== id));
->>>>>>> 6420e49f
   };
 
   const handleWindowChange = (e, newWindow) => {
