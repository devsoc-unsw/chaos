import tw, { styled } from "twin.macro";

const CampaignStatus = styled.button({
  ...tw`ml-auto flex items-center gap-1 rounded-[0.2rem] px-2 py-1.5 text-white shadow transition hover:shadow-md`,

  variants: {
    status: {
      pending: tw`bg-[hsl(220, 60%, 90%)] shadow-[hsl(220, 60%, 90%)]! text-black`,
      open: tw`bg-[hsl(220, 93%, 60%)] shadow-[hsla(220, 93%, 60%, 50%)]!`,
      closed: tw`bg-gray-100 text-black`,
<<<<<<< HEAD
      completed: tw`shadow-green-200! bg-green-200 text-orange-900 hover:bg-orange-300`,
=======
      offered: tw`shadow-green-200! bg-green-200 text-green-900 hover:bg-green-300`,
      rejected: tw`shadow-red-200! bg-red-200 text-red-900`,
>>>>>>> 2ea1a7af
    },
  },

  defaultVariants: {
    status: "open",
  },
});

export default CampaignStatus;<|MERGE_RESOLUTION|>--- conflicted
+++ resolved
@@ -8,12 +8,7 @@
       pending: tw`bg-[hsl(220, 60%, 90%)] shadow-[hsl(220, 60%, 90%)]! text-black`,
       open: tw`bg-[hsl(220, 93%, 60%)] shadow-[hsla(220, 93%, 60%, 50%)]!`,
       closed: tw`bg-gray-100 text-black`,
-<<<<<<< HEAD
-      completed: tw`shadow-green-200! bg-green-200 text-orange-900 hover:bg-orange-300`,
-=======
-      offered: tw`shadow-green-200! bg-green-200 text-green-900 hover:bg-green-300`,
-      rejected: tw`shadow-red-200! bg-red-200 text-red-900`,
->>>>>>> 2ea1a7af
+      completed: tw`shadow-orange-200! bg-orange-200 text-orange-900 hover:bg-orange-300`,
     },
   },
 
