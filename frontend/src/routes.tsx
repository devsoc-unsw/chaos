--- conflicted
+++ resolved
@@ -17,11 +17,8 @@
 const Review = lazy(() => import("./pages/admin/review"));
 const SignupPage = lazy(() => import("./pages/signup"));
 const QuestionComponentsTest = lazy(() => import("./pages/question_components_test"));
-<<<<<<< HEAD
 const EmailTemplates = lazy(() => import("./pages/admin/email_templates"));
-=======
 const ApplicationReviewTest = lazy(() => import("./pages/application_review"))
->>>>>>> 138eb2f9
 
 const routes = [
   <Route key="dashboard" path="/dashboard" element={<DashboardPage />} />,
@@ -55,12 +52,11 @@
     element={<QuestionComponentsTest />}
   />,
   <Route
-<<<<<<< HEAD
     key="email-templates"
     path="/admin/email_templates"
     element={<EmailTemplates />}
   />,
-=======
+  <Route
     key="Application Review"
     path="/campaign/:campaignId/apply"
     element={<ApplicationReviewTest/>}
@@ -76,7 +72,6 @@
     element={<AdminInterviewBooking />}
   />,
 
->>>>>>> 138eb2f9
 ];
 
 export default routes;