--- conflicted
+++ resolved
@@ -45,15 +45,14 @@
     element={<ApplicationPage />}
   />,
   <Route
-<<<<<<< HEAD
+    key="QuestionComponentsTest"
+    path="/question-components-test"
+    element={<QuestionComponentsTest />}
+  />,
+  <Route
     key="interview-booking"
     path="/interview-booking"
     element={<InterviewBooking />}
-=======
-    key="QuestionComponentsTest"
-    path="/question-components-test"
-    element={<QuestionComponentsTest />}
->>>>>>> 763c71bc
   />,
 ];
 
