--- conflicted
+++ resolved
@@ -51,12 +51,11 @@
     element={<QuestionComponentsTest />}
   />,
   <Route
-<<<<<<< HEAD
     key="Application Review"
     path="/campaign/:campaignId/apply"
     element={<ApplicationReviewTest/>}
-    />
-=======
+    />,
+<Route
     key="InterviewBooking"
     path="/interview-booking"
     element={<InterviewBooking />}
@@ -67,7 +66,6 @@
     element={<AdminInterviewBooking />}
   />,
 
->>>>>>> 09eaf310
 ];
 
 export default routes;