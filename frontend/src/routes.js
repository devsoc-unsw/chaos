import React, { lazy } from "react";
import { Route } from "react-router-dom";

const LandingPage = lazy(() => import("./pages/landing"));
const DashboardPage = lazy(() => import("./pages/dashboard"));
const AuthSuccess = lazy(() => import("./pages/auth_success"));
const SignupPage = lazy(() => import("./pages/signup"));
const Marking = lazy(() => import("./pages/marking"));
const Rankings = lazy(() => import("./pages/rankings"));
<<<<<<< HEAD
const Admin = lazy(() => import("./pages/admin"));
=======
const CampaignCreate = lazy(() => import("./pages/create_campaign"));
>>>>>>> fdd7e226

const routes = [
  <Route key="dashboard" path="/dashboard" element={<DashboardPage />} />,
  <Route key="auth" path="/auth/callback" element={<AuthSuccess />} />,
  <Route key="signup" path="/signup" element={<SignupPage />} />,
  <Route key="landing" path="/" element={<LandingPage />} />,
  <Route key="marking" path="/marking" element={<Marking />} />,
  <Route key="rankings" path="/rankings" element={<Rankings />} />,
<<<<<<< HEAD
  <Route key="Admin" path="/Admin" element={<Admin />} />,
=======
  <Route
    key="create-campaign"
    path="/campaign/create"
    element={<CampaignCreate />}
  />,
>>>>>>> fdd7e226
];

export default routes;<|MERGE_RESOLUTION|>--- conflicted
+++ resolved
@@ -7,11 +7,8 @@
 const SignupPage = lazy(() => import("./pages/signup"));
 const Marking = lazy(() => import("./pages/marking"));
 const Rankings = lazy(() => import("./pages/rankings"));
-<<<<<<< HEAD
 const Admin = lazy(() => import("./pages/admin"));
-=======
 const CampaignCreate = lazy(() => import("./pages/create_campaign"));
->>>>>>> fdd7e226
 
 const routes = [
   <Route key="dashboard" path="/dashboard" element={<DashboardPage />} />,
@@ -20,15 +17,12 @@
   <Route key="landing" path="/" element={<LandingPage />} />,
   <Route key="marking" path="/marking" element={<Marking />} />,
   <Route key="rankings" path="/rankings" element={<Rankings />} />,
-<<<<<<< HEAD
   <Route key="Admin" path="/Admin" element={<Admin />} />,
-=======
   <Route
     key="create-campaign"
     path="/campaign/create"
     element={<CampaignCreate />}
   />,
->>>>>>> fdd7e226
 ];
 
 export default routes;