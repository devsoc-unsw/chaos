--- conflicted
+++ resolved
@@ -24,26 +24,6 @@
     },
   });
 
-<<<<<<< HEAD
-/*
-const authenticatedRequest = () => {
-  const token = `Bearer ${localStorage.getItem("AUTH_TOKEN")}`;
-  return {
-    getUser: async () =>
-      API.request({
-        path: "/user",
-        header: {
-          "Content-Type": "application/json",
-          Authorization: token,
-        },
-      }),
-  };
-};
-*/
-
-const authenticatedRequest = (payload) => {
-  const token = `Bearer ${localStorage.getItem("AUTH_TOKEN")}`;
-=======
 // const authenticatedRequest = () => {
 //   const token = `Bearer ${localStorage.getItem("AUTH_TOKEN")}`;
 //   return {
@@ -60,7 +40,6 @@
 
 const authenticatedRequest = (payload) => {
   const token = `Bearer ${getStore("AUTH_TOKEN")}`;
->>>>>>> ee82cae2
   return API.request({
     ...payload,
     header: {
@@ -70,22 +49,10 @@
   });
 };
 
-<<<<<<< HEAD
-const getAllCampaigns = () => authenticatedRequest({ path: "/campaign/all" });
-
-const getAdminData = () => authenticatedRequest({ path: "/admin" });
-
-export {
-  authenticatedRequest,
-  authenticate,
-  doSignup,
-  getAllCampaigns,
-  getAdminData,
-};
-=======
 export const getAllCampaigns = () =>
   authenticatedRequest({ path: "/campaign/all" });
 
 export const isAdminInOrganisation = (orgId) =>
   authenticatedRequest({ path: `/organisation/${orgId}/is_admin` });
->>>>>>> ee82cae2
+
+export const getAdminData = () => authenticatedRequest({ path: "/admin" });