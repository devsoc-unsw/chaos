import { SnackbarProvider } from "notistack";
import { Suspense, useState } from "react";
import { Toaster } from "react-hot-toast";
import { BrowserRouter, Routes } from "react-router-dom";
import "twin.macro";

import { LoadingIndicator, NavBar } from "./components";
import { SetNavBarTitleContext } from "./contexts/SetNavbarTitleContext";
import { UserProvider } from "contexts/UserContext";
import routes from "./routes";

const App = () => {
  const [AppBarTitle, setNavBarTitle] = useState("");

  return (
    <SnackbarProvider maxSnack={3}>
      <UserProvider>
        <SetNavBarTitleContext.Provider value={setNavBarTitle}>
          <BrowserRouter>
            <NavBar campaign={AppBarTitle} />
<<<<<<< HEAD
            <Box pt={8} minHeight="100vh" tw="bg-gray-50">
=======
            <div tw="flex min-h-screen bg-gray-50 pt-16">
>>>>>>> 258d5839
              <Suspense fallback={<LoadingIndicator />}>
                <Routes>{routes}</Routes>
              </Suspense>
            </div>
            <Toaster
              position="bottom-right"
              reverseOrder={false}
              toastOptions={{
                duration: 5000,
              }}
            />
          </BrowserRouter>
        </SetNavBarTitleContext.Provider>
      </UserProvider>
    </SnackbarProvider>
  );
};

export default App;<|MERGE_RESOLUTION|>--- conflicted
+++ resolved
@@ -18,11 +18,7 @@
         <SetNavBarTitleContext.Provider value={setNavBarTitle}>
           <BrowserRouter>
             <NavBar campaign={AppBarTitle} />
-<<<<<<< HEAD
-            <Box pt={8} minHeight="100vh" tw="bg-gray-50">
-=======
             <div tw="flex min-h-screen bg-gray-50 pt-16">
->>>>>>> 258d5839
               <Suspense fallback={<LoadingIndicator />}>
                 <Routes>{routes}</Routes>
               </Suspense>
