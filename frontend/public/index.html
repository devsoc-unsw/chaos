<!DOCTYPE html>
<html lang="en">
  <head>
    <meta charset="utf-8" />
    <link rel="icon" href="%PUBLIC_URL%/favicon.ico" />
    <meta name="viewport" content="width=device-width, initial-scale=1" />
    <meta name="theme-color" content="#000000" />
<<<<<<< HEAD
    <meta name="google-site-verification" content="iVGfVNkqvkNxy6yl6RKaGIok_5_DOndLxzj9ydHWJrA" />
    <meta
      name="description"
      content="CSESoc Hiring Web App"
    />
=======
    <meta name="description" content="CSESoc Hiring Web App" />
>>>>>>> a1449d9d
    <link
      rel="stylesheet"
      href="https://fonts.googleapis.com/css?family=Roboto:300,400,500,700&display=swap"
    />
    <link rel="apple-touch-icon" href="%PUBLIC_URL%/logo192.png" />
    <!--
      manifest.json provides metadata used when your web app is installed on a
      user's mobile device or desktop. See https://developers.google.com/web/fundamentals/web-app-manifest/
    -->
    <link rel="manifest" href="%PUBLIC_URL%/manifest.json" />
    <!--
      Notice the use of %PUBLIC_URL% in the tags above.
      It will be replaced with the URL of the `public` folder during the build.
      Only files inside the `public` folder can be referenced from the HTML.

      Unlike "/favicon.ico" or "favicon.ico", "%PUBLIC_URL%/favicon.ico" will
      work correctly both with client-side routing and a non-root public URL.
      Learn how to configure a non-root public URL by running `npm run build`.
    -->
    <title>Chaos</title>
  </head>
  <body>
    <noscript
      >You need to enable JavaScript to run this app. It's 2022 dude
      cmon.</noscript
    >
    <div id="root"></div>
    <!--
      This HTML file is a template.
      If you open it directly in the browser, you will see an empty page.

      You can add webfonts, meta tags, or analytics to this file.
      The build step will place the bundled scripts into the <body> tag.

      To begin the development, run `npm start` or `yarn start`.
      To create a production bundle, use `npm run build` or `yarn build`.
    -->
  </body>
</html><|MERGE_RESOLUTION|>--- conflicted
+++ resolved
@@ -5,15 +5,11 @@
     <link rel="icon" href="%PUBLIC_URL%/favicon.ico" />
     <meta name="viewport" content="width=device-width, initial-scale=1" />
     <meta name="theme-color" content="#000000" />
-<<<<<<< HEAD
     <meta name="google-site-verification" content="iVGfVNkqvkNxy6yl6RKaGIok_5_DOndLxzj9ydHWJrA" />
     <meta
       name="description"
       content="CSESoc Hiring Web App"
     />
-=======
-    <meta name="description" content="CSESoc Hiring Web App" />
->>>>>>> a1449d9d
     <link
       rel="stylesheet"
       href="https://fonts.googleapis.com/css?family=Roboto:300,400,500,700&display=swap"
