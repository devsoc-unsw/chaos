const defaultTheme = require("tailwindcss/defaultTheme");

/** @type {import('tailwindcss').Config} */
module.exports = {
  content: ["./index.html", "./src/**/*.{js,ts,jsx,tsx}"],
  theme: {
    extend: {
      fontFamily: {
        sans: ["Nunito", ...defaultTheme.fontFamily.sans],
      },
      colors: {
        brand: {
          50: "hsl(220, 97%, 97%)",
          75: "hsl(220, 97%, 95%)",
          100: "hsl(220, 96%, 93%)",
          200: "hsl(220, 95%, 85%)",
          300: "hsl(220, 95%, 78%)",
          400: "hsl(220, 94%, 70%)",
          500: "hsl(220, 94%, 60%)",
          600: "hsl(220, 93%, 54%)",
          700: "hsl(220, 93%, 48%)",
          800: "hsl(220, 85%, 40%)",
          900: "hsl(220, 70%, 30%)",
          950: "hsl(220, 50%, 20%)",
<<<<<<< HEAD
<<<<<<< HEAD
<<<<<<< HEAD
=======
        },
        lightgrey: {
          300: "#e2e6ed",
>>>>>>> CHAOS-491-migration-away-from-mui
=======
        },
        lightgrey: {
          300: "#e2e6ed",
>>>>>>> CHAOS-491-migration-away-from-mui
=======
        },
        lightgrey: {
          300: "#e2e6ed",
>>>>>>> 2ea1a7af
        },
      },
      minWidth: defaultTheme.width,
      maxWidth: defaultTheme.width,
      minHeight: defaultTheme.height,
    },
  },
  plugins: [
    require("tailwindcss-gradient"),
    require("@tailwindcss/forms")({
      strategy: "class",
    }),
    require("@tailwindcss/aspect-ratio"),
    require("@headlessui/tailwindcss"),
  ],
};<|MERGE_RESOLUTION|>--- conflicted
+++ resolved
@@ -22,24 +22,9 @@
           800: "hsl(220, 85%, 40%)",
           900: "hsl(220, 70%, 30%)",
           950: "hsl(220, 50%, 20%)",
-<<<<<<< HEAD
-<<<<<<< HEAD
-<<<<<<< HEAD
-=======
         },
         lightgrey: {
           300: "#e2e6ed",
->>>>>>> CHAOS-491-migration-away-from-mui
-=======
-        },
-        lightgrey: {
-          300: "#e2e6ed",
->>>>>>> CHAOS-491-migration-away-from-mui
-=======
-        },
-        lightgrey: {
-          300: "#e2e6ed",
->>>>>>> 2ea1a7af
         },
       },
       minWidth: defaultTheme.width,
