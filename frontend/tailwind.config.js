const defaultTheme = require("tailwindcss/defaultTheme");

/** @type {import('tailwindcss').Config} */
module.exports = {
    safelist: [
    'bg-primary',
    'text-primary-foreground',
    'hover:bg-primary/90',
    'bg-secondary',
    'text-secondary-foreground',
    'bg-destructive',
    'text-destructive-foreground',
    'border-input',
    'bg-background',
    'text-foreground',
    'focus-visible:ring-ring',
    'ring-offset-background',
    'focus-visible:ring-offset-2',
  ],
  darkMode: ["class"],
  content: ["./index.html", "./src/**/*.{js,ts,jsx,tsx}"],
  theme: {
    extend: {
      fontFamily: {
        sans: ["Nunito", ...defaultTheme.fontFamily.sans],
      },
      colors: {
        brand: {
          50: "hsl(220, 97%, 97%)",
          75: "hsl(220, 97%, 95%)",
          100: "hsl(220, 96%, 93%)",
          200: "hsl(220, 95%, 85%)",
          300: "hsl(220, 95%, 78%)",
          400: "hsl(220, 94%, 70%)",
          500: "hsl(220, 94%, 60%)",
          600: "hsl(220, 93%, 54%)",
          700: "hsl(220, 93%, 48%)",
          800: "hsl(220, 85%, 40%)",
          900: "hsl(220, 70%, 30%)",
          950: "hsl(220, 50%, 20%)",
        },
        lightgrey: {
          300: "#e2e6ed",
        },
        background: 'hsl(var(--background))',
  			foreground: 'hsl(var(--foreground))',
  			card: {
  				DEFAULT: 'hsl(var(--card))',
  				foreground: 'hsl(var(--card-foreground))'
  			},
  			popover: {
  				DEFAULT: 'hsl(var(--popover))',
  				foreground: 'hsl(var(--popover-foreground))'
  			},
  			primary: {
  				DEFAULT: 'hsl(var(--primary))',
  				foreground: 'hsl(var(--primary-foreground))'
  			},
  			secondary: {
  				DEFAULT: 'hsl(var(--secondary))',
  				foreground: 'hsl(var(--secondary-foreground))'
  			},
  			muted: {
  				DEFAULT: 'hsl(var(--muted))',
  				foreground: 'hsl(var(--muted-foreground))'
  			},
  			accent: {
  				DEFAULT: 'hsl(var(--accent))',
  				foreground: 'hsl(var(--accent-foreground))'
  			},
  			destructive: {
  				DEFAULT: 'hsl(var(--destructive))',
  				foreground: 'hsl(var(--destructive-foreground))'
  			},
  			border: 'hsl(var(--border))',
  			input: 'hsl(var(--input))',
  			ring: 'hsl(var(--ring))',
  			chart: {
  				'1': 'hsl(var(--chart-1))',
  				'2': 'hsl(var(--chart-2))',
  				'3': 'hsl(var(--chart-3))',
  				'4': 'hsl(var(--chart-4))',
  				'5': 'hsl(var(--chart-5))'
  			},
  			sidebar: {
  				DEFAULT: 'hsl(var(--sidebar-background))',
  				foreground: 'hsl(var(--sidebar-foreground))',
  				primary: 'hsl(var(--sidebar-primary))',
  				'primary-foreground': 'hsl(var(--sidebar-primary-foreground))',
  				accent: 'hsl(var(--sidebar-accent))',
  				'accent-foreground': 'hsl(var(--sidebar-accent-foreground))',
  				border: 'hsl(var(--sidebar-border))',
  				ring: 'hsl(var(--sidebar-ring))'
  			}
      },
      minWidth: defaultTheme.width,
      maxWidth: defaultTheme.width,
      minHeight: defaultTheme.height,
        		borderRadius: {
  			lg: 'var(--radius)',
  			md: 'calc(var(--radius) - 2px)',
  			sm: 'calc(var(--radius) - 4px)'
  		},
  		keyframes: {
  			'accordion-down': {
  				from: {
  					height: '0'
  				},
  				to: {
  					height: 'var(--radix-accordion-content-height)'
  				}
  			},
  			'accordion-up': {
  				from: {
  					height: 'var(--radix-accordion-content-height)'
  				},
  				to: {
  					height: '0'
  				}
  			}
  		},
  		animation: {
  			'accordion-down': 'accordion-down 0.2s ease-out',
  			'accordion-up': 'accordion-up 0.2s ease-out'
  		}
    },
  },
  plugins: [
    require("tailwindcss-gradient"),
    require("@tailwindcss/forms")({
      strategy: "class",
    }),
    require("@tailwindcss/aspect-ratio"),
<<<<<<< HEAD
    require('@headlessui/tailwindcss'),
=======
    require("@headlessui/tailwindcss"),
>>>>>>> 258d5839
  ],
};<|MERGE_RESOLUTION|>--- conflicted
+++ resolved
@@ -131,10 +131,6 @@
       strategy: "class",
     }),
     require("@tailwindcss/aspect-ratio"),
-<<<<<<< HEAD
-    require('@headlessui/tailwindcss'),
-=======
     require("@headlessui/tailwindcss"),
->>>>>>> 258d5839
   ],
 };